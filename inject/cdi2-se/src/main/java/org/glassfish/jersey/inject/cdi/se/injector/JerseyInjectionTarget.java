/*
<<<<<<< HEAD
 * Copyright (c) 2017, 2020 Oracle and/or its affiliates. All rights reserved.
=======
 * Copyright (c) 2017, 2021 Oracle and/or its affiliates. All rights reserved.
>>>>>>> e129ced6
 *
 * This program and the accompanying materials are made available under the
 * terms of the Eclipse Public License v. 2.0, which is available at
 * http://www.eclipse.org/legal/epl-2.0.
 *
 * This Source Code may also be made available under the following Secondary
 * Licenses when the conditions for such availability set forth in the
 * Eclipse Public License v. 2.0 are satisfied: GNU General Public License,
 * version 2 with the GNU Classpath Exception, which is available at
 * https://www.gnu.org/software/classpath/license.html.
 *
 * SPDX-License-Identifier: EPL-2.0 OR GPL-2.0 WITH Classpath-exception-2.0
 */

package org.glassfish.jersey.inject.cdi.se.injector;

import java.lang.reflect.Modifier;
import java.util.Collection;
import java.util.List;

import jakarta.ws.rs.WebApplicationException;

import jakarta.enterprise.context.spi.CreationalContext;
import jakarta.enterprise.inject.InjectionException;
import jakarta.enterprise.inject.spi.Bean;
import jakarta.enterprise.inject.spi.Decorator;
import jakarta.enterprise.inject.spi.InjectionTarget;
import jakarta.enterprise.inject.spi.Interceptor;

import org.glassfish.jersey.inject.cdi.se.bean.BeanHelper;
import org.glassfish.jersey.internal.inject.InjectionResolver;
import org.glassfish.jersey.internal.util.collection.LazyValue;
import org.glassfish.jersey.internal.util.collection.Value;
import org.glassfish.jersey.internal.util.collection.Values;

import org.jboss.weld.annotated.enhanced.EnhancedAnnotatedConstructor;
import org.jboss.weld.annotated.enhanced.EnhancedAnnotatedMethod;
import org.jboss.weld.annotated.enhanced.EnhancedAnnotatedType;
import org.jboss.weld.bean.CustomDecoratorWrapper;
import org.jboss.weld.bean.DecoratorImpl;
import org.jboss.weld.bean.proxy.ProxyInstantiator;
import org.jboss.weld.injection.producer.AbstractInstantiator;
import org.jboss.weld.injection.producer.BasicInjectionTarget;
import org.jboss.weld.injection.producer.ConstructorInterceptionInstantiator;
import org.jboss.weld.injection.producer.DefaultInstantiator;
import org.jboss.weld.injection.producer.Instantiator;
import org.jboss.weld.injection.producer.InterceptionModelInitializer;
import org.jboss.weld.injection.producer.InterceptorApplyingInstantiator;
import org.jboss.weld.injection.producer.SubclassDecoratorApplyingInstantiator;
import org.jboss.weld.injection.producer.SubclassedComponentInstantiator;
import org.jboss.weld.interceptor.spi.model.InterceptionModel;
import org.jboss.weld.logging.BeanLogger;
import org.jboss.weld.resources.ClassTransformer;
import org.jboss.weld.util.reflection.Formats;

/**
 * Wrapper for {@link InjectionTarget} that implements the functionality of injecting using JAX-RS annotations into provided
 * instances. {@code Delegate} is a original {@code InjectionTarget} which is able to inject other fields/parameters which
 * are managed by CDI.
 * <p>
 * Implementation is also able create with custom {@code jerseyConstructor} if it is provided. This functionality allows override
 * default instantiator and use the Jersey-specific one.
 *
 * @author Petr Bouda
 */
public class JerseyInjectionTarget<T> extends BasicInjectionTarget<T> {

    private final Bean<T> bean;
    private final Class<T> clazz;
    private final LazyValue<JerseyInstanceInjector<T>> injector;
    private final EnhancedAnnotatedType<T> enhancedAnnotatedType;
    private Collection<InjectionResolver> resolvers;

    /**
     * Creates a new injection target which is able to delegate an injection to {@code delegate injection target} and inject
     * the fields that are Jersey-specific. The resolvers must be set later on. CDI will select its own constructor.
     *
     * @param delegate CDI specific injection target.
     * @param clazz    class that will be scanned and injected.
     */
    public JerseyInjectionTarget(BasicInjectionTarget<T> delegate, Class<T> clazz) {
        this(delegate, delegate.getBean(), clazz, null);
    }

    /**
     * Creates a new injection target which is able to delegate an injection to {@code delegate injection target} and inject
     * the fields that are Jersey-specific. CDI will select its own constructor.
     *
     * @param delegate  CDI specific injection target.
     * @param bean      bean which this injection target belongs to.
     * @param clazz     class that will be scanned and injected.
     * @param resolvers all resolvers that can provide a valued for Jersey-specific injection.
     */
    public JerseyInjectionTarget(BasicInjectionTarget<T> delegate, Bean<T> bean, Class<T> clazz,
            Collection<InjectionResolver> resolvers) {
        this(BeanHelper.createEnhancedAnnotatedType(delegate), delegate, bean, clazz, resolvers, null);
    }

    /**
     * Creates a new injection target which is able to delegate an injection to {@code delegate injection target} and inject
     * the fields that are Jersey-specific. This method accepts custom instantiator, if the instantiator is {@code null}
     * default one is created.
     *
     * @param annotatedType resolved type of the registered bean.
     * @param delegate      CDI specific injection target.
     * @param bean          bean which this injection target belongs to.
     * @param clazz         class that will be scanned and injected.
     * @param resolvers     all resolvers that can provide a valued for Jersey-specific injection.
     * @param instantiator  default instantiator.
     */
    public JerseyInjectionTarget(EnhancedAnnotatedType<T> annotatedType, BasicInjectionTarget<T> delegate, Bean<T> bean,
            Class<T> clazz, Collection<InjectionResolver> resolvers, Instantiator<T> instantiator) {
        super(annotatedType,
                bean,
                delegate.getBeanManager(),
                delegate.getInjector(),
                delegate.getLifecycleCallbackInvoker(),
                instantiator);

        this.bean = bean;
        this.enhancedAnnotatedType = annotatedType;
        this.clazz = clazz;
        this.resolvers = resolvers;
        this.injector = Values.lazy((Value<JerseyInstanceInjector<T>>) () -> new JerseyInstanceInjector<>(bean, this.resolvers));
    }

    @Override
    protected void checkDelegateInjectionPoints() {
<<<<<<< HEAD
        if (getAnnotatedType().getAnnotation(jakarta.decorator.Decorator.class) == null) {
=======
        if (getAnnotatedType().getAnnotation(javax.decorator.Decorator.class) == null) {
>>>>>>> e129ced6
            super.checkDelegateInjectionPoints();
        }
    }

<<<<<<< HEAD
=======

>>>>>>> e129ced6
    @Override
    public void inject(T instance, CreationalContext<T> ctx) {
        /*
         * If an instance contains any fields which be injected by Jersey then Jersey attempts to inject them using annotations
         * retrieves from registered InjectionResolvers.
         */
        try {
            injector.get().inject(instance);
        } catch (WebApplicationException wae) {
            throw wae;
        } catch (Throwable cause) {
            throw new InjectionException(
                    "Exception occurred during Jersey/JAX-RS annotations processing in the class: " + clazz, cause);
        }

        /*
         * The rest of the fields (annotated by @Inject) are injected using CDI.
         */
        super.inject(instance, ctx);
    }

    /**
     * Copied method from the parent class because of a custom type of {@link Instantiator} is used in this implementation.
     *
     * @param annotatedType processed class.
     */
    @Override
    public void initializeAfterBeanDiscovery(EnhancedAnnotatedType<T> annotatedType) {
        initializeInterceptionModel(annotatedType);

        InterceptionModel interceptionModel = null;
        if (isInterceptionCandidate()) {
            interceptionModel = beanManager.getInterceptorModelRegistry().get(getType());
        }
        boolean hasNonConstructorInterceptors = interceptionModel != null
                && (interceptionModel.hasExternalNonConstructorInterceptors()
                            || interceptionModel.hasTargetClassInterceptors());

        List<Decorator<?>> decorators = null;
        if (getBean() != null && isInterceptionCandidate()) {
            decorators = beanManager.resolveDecorators(getBean().getTypes(), getBean().getQualifiers());
        }
        boolean hasDecorators = decorators != null && !decorators.isEmpty();
        if (hasDecorators) {
            checkDecoratedMethods(annotatedType, decorators);
        }

        if (hasNonConstructorInterceptors || hasDecorators) {
            if (!(getInstantiator() instanceof DefaultInstantiator<?>)) {
                throw new IllegalStateException("Unexpected instantiator " + getInstantiator());
            }

            /*
             * Casting changed from DefaultInstantiator to a more abstract one because of using our custom JerseyInstantiator.
             */
            AbstractInstantiator<T> delegate = (AbstractInstantiator<T>) getInstantiator();
            setInstantiator(
                    SubclassedComponentInstantiator.forInterceptedDecoratedBean(annotatedType, getBean(), delegate, beanManager));

            if (hasDecorators) {
                setInstantiator(new SubclassDecoratorApplyingInstantiator<>(
                        getBeanManager().getContextId(), getInstantiator(), getBean(), decorators));
            }

            if (hasNonConstructorInterceptors) {
                setInstantiator(new InterceptorApplyingInstantiator<>(
                        getInstantiator(), interceptionModel, getType()));
            }
        }

        if (isInterceptionCandidate()) {
            setupConstructorInterceptionInstantiator(interceptionModel);
        }
    }

    private void setupConstructorInterceptionInstantiator(InterceptionModel interceptionModel) {
        if (interceptionModel != null && interceptionModel.hasExternalConstructorInterceptors()) {
            setInstantiator(new ConstructorInterceptionInstantiator<>(getInstantiator(), interceptionModel, getType()));
        }
    }

    private void checkNoArgsConstructor(EnhancedAnnotatedType<T> type) {
        if (!beanManager.getServices().get(ProxyInstantiator.class).isUsingConstructor()) {
            return;
        }
        EnhancedAnnotatedConstructor<T> constructor = type.getNoArgsEnhancedConstructor();
        if (constructor == null) {
            throw BeanLogger.LOG.decoratedHasNoNoargsConstructor(this);
        } else if (constructor.isPrivate()) {
            throw BeanLogger.LOG
                    .decoratedNoargsConstructorIsPrivate(this, Formats.formatAsStackTraceElement(constructor.getJavaMember()));
        }
    }

    private void checkDecoratedMethods(EnhancedAnnotatedType<T> type, List<Decorator<?>> decorators) {
        if (type.isFinal()) {
            throw BeanLogger.LOG.finalBeanClassWithDecoratorsNotAllowed(this);
        }
        checkNoArgsConstructor(type);
        for (Decorator<?> decorator : decorators) {
            EnhancedAnnotatedType<?> decoratorClass;
            if (decorator instanceof DecoratorImpl<?>) {
                DecoratorImpl<?> decoratorBean = (DecoratorImpl<?>) decorator;
                decoratorClass = decoratorBean.getBeanManager().getServices().get(ClassTransformer.class)
                        .getEnhancedAnnotatedType(decoratorBean.getAnnotated());
            } else if (decorator instanceof CustomDecoratorWrapper<?>) {
                decoratorClass = ((CustomDecoratorWrapper<?>) decorator).getEnhancedAnnotated();
            } else {
                throw BeanLogger.LOG.nonContainerDecorator(decorator);
            }

            for (EnhancedAnnotatedMethod<?, ?> decoratorMethod : decoratorClass.getEnhancedMethods()) {
                EnhancedAnnotatedMethod<?, ?> method = type.getEnhancedMethod(decoratorMethod.getSignature());
                if (method != null && !method.isStatic() && !method.isPrivate() && method.isFinal()) {
                    throw BeanLogger.LOG.finalBeanClassWithInterceptorsNotAllowed(this);
                }
            }
        }
    }

    private void initializeInterceptionModel(EnhancedAnnotatedType<T> annotatedType) {
        AbstractInstantiator<T> instantiator = (AbstractInstantiator<T>) getInstantiator();
        if (instantiator.getConstructorInjectionPoint() == null) {
            return; // this is a non-producible InjectionTarget (only created to inject existing instances)
        }
        if (isInterceptionCandidate() && !beanManager.getInterceptorModelRegistry().containsKey(getType())) {
            buildInterceptionModel(annotatedType, instantiator);
        }
    }

    private void buildInterceptionModel(EnhancedAnnotatedType<T> annotatedType, AbstractInstantiator<T> instantiator) {
        new InterceptionModelInitializer<>(beanManager, annotatedType, annotatedType.getDeclaredEnhancedConstructor(
                instantiator.getConstructorInjectionPoint().getSignature()), getBean()).init();
    }

    private boolean isInterceptor() {
        return (getBean() instanceof Interceptor<?>) || getType().isAnnotationPresent(jakarta.interceptor.Interceptor.class);
    }

    private boolean isDecorator() {
        return (getBean() instanceof Decorator<?>) || getType().isAnnotationPresent(jakarta.decorator.Decorator.class);
    }

    private boolean isInterceptionCandidate() {
        return !isInterceptor() && !isDecorator() && !Modifier.isAbstract(getType().getJavaClass().getModifiers());
    }

    @Override
    public Bean<T> getBean() {
        return this.bean;
    }

    /**
     * In some cases Injection Resolvers cannot be provided during th creation of the object therefore must be set later on.
     *
     * @param resolvers all registered injection resolvers.
     */
    public void setInjectionResolvers(Collection<InjectionResolver> resolvers) {
        this.resolvers = resolvers;
    }

    public EnhancedAnnotatedType<T> getEnhancedAnnotatedType() {
        return enhancedAnnotatedType;
    }
}<|MERGE_RESOLUTION|>--- conflicted
+++ resolved
@@ -1,9 +1,5 @@
 /*
-<<<<<<< HEAD
- * Copyright (c) 2017, 2020 Oracle and/or its affiliates. All rights reserved.
-=======
  * Copyright (c) 2017, 2021 Oracle and/or its affiliates. All rights reserved.
->>>>>>> e129ced6
  *
  * This program and the accompanying materials are made available under the
  * terms of the Eclipse Public License v. 2.0, which is available at
@@ -132,19 +128,11 @@
 
     @Override
     protected void checkDelegateInjectionPoints() {
-<<<<<<< HEAD
         if (getAnnotatedType().getAnnotation(jakarta.decorator.Decorator.class) == null) {
-=======
-        if (getAnnotatedType().getAnnotation(javax.decorator.Decorator.class) == null) {
->>>>>>> e129ced6
             super.checkDelegateInjectionPoints();
         }
     }
 
-<<<<<<< HEAD
-=======
-
->>>>>>> e129ced6
     @Override
     public void inject(T instance, CreationalContext<T> ctx) {
         /*
