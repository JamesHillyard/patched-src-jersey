<?xml version="1.0"?>
<!--

<<<<<<< HEAD
    Copyright (c) 2013, 2020 Oracle and/or its affiliates. All rights reserved.
=======
    Copyright (c) 2013, 2021 Oracle and/or its affiliates. All rights reserved.
>>>>>>> 274cf15e

    This program and the accompanying materials are made available under the
    terms of the Eclipse Public License v. 2.0, which is available at
    http://www.eclipse.org/legal/epl-2.0.

    This Source Code may also be made available under the following Secondary
    Licenses when the conditions for such availability set forth in the
    Eclipse Public License v. 2.0 are satisfied: GNU General Public License,
    version 2 with the GNU Classpath Exception, which is available at
    https://www.gnu.org/software/classpath/license.html.

    SPDX-License-Identifier: EPL-2.0 OR GPL-2.0 WITH Classpath-exception-2.0

-->

<!DOCTYPE appendix [<!ENTITY % ents SYSTEM "jersey.ent" > %ents; ]>
<appendix xmlns="http://docbook.org/ns/docbook"
          version="5.0"
          xml:lang="en"
          xmlns:xsi="http://www.w3.org/2001/XMLSchema-instance"
          xmlns:xlink="http://www.w3.org/1999/xlink"
          xsi:schemaLocation="http://docbook.org/ns/docbook http://docbook.org/xml/5.0/xsd/docbook.xsd
                             http://www.w3.org/1999/xlink http://www.w3.org/1999/xlink.xsd"
          xml:id="appendix-properties">

    <title>Configuration Properties</title>

    <section xml:id="appendix-properties-common">
        <title>Common (client/server) configuration properties</title>

        <para>
            List of common configuration properties that can be found in &jersey.common.CommonProperties; class. All of these properties
            can be overridden by their server/client counterparts.
        </para>

        <table>
            <title>List of common configuration properties</title>
            <tgroup cols="3">
                <thead>
                    <row>
                        <entry>Constant</entry>
                        <entry>Value</entry>
                        <entry>Description</entry>
                    </row>
                </thead>
                <tbody>
                    <row>
                        <entry>&jersey.common.CommonProperties.ALLOW_SYSTEM_PROPERTIES_PROVIDER;</entry>
                        <entry><literal>jersey.config.allowSystemPropertiesProvider</literal></entry>
                        <entry>
                            <para>
                                Property which allows (if true) default System properties configuration provider.
                                Default value is <literal>true</literal>.
                            </para>
                        </entry>
                    </row>
                    <row>
                        <entry>&jersey.common.CommonProperties.FEATURE_AUTO_DISCOVERY_DISABLE; /
                            &jersey.common.CommonProperties.FEATURE_AUTO_DISCOVERY_DISABLE_CLIENT; /
                            &jersey.common.CommonProperties.FEATURE_AUTO_DISCOVERY_DISABLE_SERVER;</entry>
                        <entry><literal>jersey.config.disableAutoDiscovery</literal>/
                            <literal>jersey.config.client.disableAutoDiscovery</literal>/
                            <literal>jersey.config.server.disableAutoDiscovery</literal></entry>
                        <entry>
                            <para>
                                Disables feature auto discovery globally on client/server. Default value is <literal>false</literal>.
                            </para>
                        </entry>
                    </row>
                    <row>
                        <entry>&jersey.common.CommonProperties.JSON_PROCESSING_FEATURE_DISABLE; /
                            &jersey.common.CommonProperties.JSON_PROCESSING_FEATURE_DISABLE_CLIENT; /
                            &jersey.common.CommonProperties.JSON_PROCESSING_FEATURE_DISABLE_SERVER;</entry>
                        <entry><literal>jersey.config.disableJsonProcessing</literal> /
                            <literal>jersey.config.client.disableJsonProcessing</literal> /
                            <literal>jersey.config.server.disableJsonProcessing</literal></entry>
                        <entry>
                            <para>
                                Disables configuration of Json Processing (JSR-353) feature. Default value is <literal>false</literal>.
                            </para>
                        </entry>
                    </row>
                    <row>
                        <entry>&jersey.common.CommonProperties.METAINF_SERVICES_LOOKUP_DISABLE; /
                            &jersey.common.CommonProperties.METAINF_SERVICES_LOOKUP_DISABLE_CLIENT; /
                            &jersey.common.CommonProperties.METAINF_SERVICES_LOOKUP_DISABLE_SERVER;</entry>
                        <entry><literal>jersey.config.disableMetainfServicesLookup</literal> /
                            <literal>jersey.config.client.disableMetainfServicesLookup</literal> /
                            <literal>jersey.config.server.disableMetainfServicesLookup</literal></entry>
                        <entry>
                            <para>
                                Disables META-INF/services lookup globally on client/server. Default value is <literal>false</literal>.
                            </para>
                        </entry>
                    </row>
                    <row>
                        <entry>&jersey.common.CommonProperties.MOXY_JSON_FEATURE_DISABLE; /
                            &jersey.common.CommonProperties.MOXY_JSON_FEATURE_DISABLE_CLIENT; /
                            &jersey.common.CommonProperties.MOXY_JSON_FEATURE_DISABLE_SERVER;</entry>
                        <entry><literal>jersey.config.disableMoxyJson</literal> /
                            <literal>jersey.config.client.disableMoxyJson</literal> /
                            <literal>jersey.config.server.disableMoxyJson</literal></entry>
                        <entry>
                            <para>
                                Disables configuration of MOXy Json feature. Default value is <literal>false</literal>.
                            </para>
                        </entry>
                    </row>
                    <row>
                        <entry>&jersey.common.CommonProperties.OUTBOUND_CONTENT_LENGTH_BUFFER; /
                            &jersey.common.CommonProperties.OUTBOUND_CONTENT_LENGTH_BUFFER_CLIENT; /
                            &jersey.common.CommonProperties.OUTBOUND_CONTENT_LENGTH_BUFFER_SERVER;</entry>
                        <entry><literal>jersey.config.contentLength.buffer</literal> /
                            <literal>jersey.config.client.contentLength.buffer</literal> /
                            <literal>jersey.config.server.contentLength.buffer</literal></entry>
                        <entry>
                            <para>
                                An integer value that defines the buffer size used to buffer the outbound message entity in order to
                                determine its size and set the value of HTTP <literal>Content-Length</literal> header. Default
                                value is <literal>8192</literal>.
                            </para>
                        </entry>
                    </row>
                    <row>
                        <entry>&jersey.common.CommonProperties.PROVIDER_DEFAULT_DISABLE;
                        </entry>
                        <entry>
                            <literal>jersey.config.disableDefaultProvider</literal>
                        </entry>
                        <entry>
<<<<<<< HEAD
                             Disable some of the default providers from being loaded. The following providers extend application footprint
                             by XML dependencies, which is too heavy for native image, or by AWT which may possibly be not available by JDK 11 desktop:

                                 <simplelist><member>java.awt.image.RenderedImage</member>
                                 <member>javax.xml.transform.Source</member>
                                 <member>javax.xml.transform.dom.DOMSource</member>
                                 <member>javax.xml.transform.sax.SAXSource</member>
                                 <member>javax.xml.transform.stream.StreamSource</member></simplelist>

                             The following are the options to disable the provides: {@code DOMSOURCE, RENDEREDIMAGE, SAXSOURCE, SOURCE, STREAMSOURCE},
                             or to disable all: {@code ALL}. Multiple options can be disabled by adding multiple comma separated values.
                             Default value is <literal>NULL</literal>
                             @since 2.30
=======
                            Disable some of the default providers from being loaded. The following providers extend application footprint
                            by XML dependencies, which is too heavy for native image, or by AWT which may possibly be not available by JDK 11 desktop:

                            <simplelist><member>java.awt.image.RenderedImage</member>
                                <member>javax.xml.transform.Source</member>
                                <member>javax.xml.transform.dom.DOMSource</member>
                                <member>javax.xml.transform.sax.SAXSource</member>
                                <member>javax.xml.transform.stream.StreamSource</member></simplelist>

                            The following are the options to disable the provides: {@code DOMSOURCE, RENDEREDIMAGE, SAXSOURCE, SOURCE, STREAMSOURCE},
                            or to disable all: {@code ALL}. Multiple options can be disabled by adding multiple comma separated values.
                            Default value is <literal>NULL</literal>
                            @since 2.30
>>>>>>> 274cf15e
                        </entry>
                    </row>
                    <row>
                        <entry>&jersey.logging.LoggingFeature.LOGGING_FEATURE_LOGGER_NAME;
                        </entry>
                        <entry>
                            <literal>jersey.config.logging.logger.name</literal>
                        </entry>
                        <entry>
                            Logger name of the logging filter.
                            See <link linkend="logging.xml">logging</link> chapter for more information.
                            The default value is <literal>org.glassfish.jersey.logging.LoggingFeature</literal>
                        </entry>
                    </row>
                    <row>
                        <entry>&jersey.logging.LoggingFeature.LOGGING_FEATURE_LOGGER_LEVEL;
                        </entry>
                        <entry>
                            <literal>jersey.config.logging.logger.level</literal>
                        </entry>
                        <entry>
                            Level of logging filter's logger at which the messages will be logged.
                            See <link linkend="logging.xml">logging</link> chapter for more information.
                        </entry>
                    </row>
                    <row>
                        <entry>&jersey.logging.LoggingFeature.LOGGING_FEATURE_VERBOSITY;
                        </entry>
                        <entry>
                            <literal>jersey.config.logging.verbosity</literal>
                        </entry>
                        <entry>
                            Verbosity of logging filter describes how verbose the logging filter will be.
                            There are 3 possible values &lit.jersey.logging.LoggingFeature.Verbosity.HEADERS_ONLY;,
                            &lit.jersey.logging.LoggingFeature.Verbosity.PAYLOAD_TEXT; or
                            &lit.jersey.logging.LoggingFeature.Verbosity.PAYLOAD_ANY;.
                            See <link linkend="logging.xml">logging</link> chapter for more information.
                        </entry>
                    </row>
                    <row>
                        <entry>&jersey.logging.LoggingFeature.LOGGING_FEATURE_MAX_ENTITY_SIZE;
                        </entry>
                        <entry>
                            <literal>jersey.config.logging.entity.maxSize</literal>
                        </entry>
                        <entry>
                            The maximum number of bytes of the entity which will be logged.
                            See <link linkend="logging.xml">logging</link> chapter for more information.
                        </entry>
                    </row>
                    <row>
                        <entry>&jersey.logging.LoggingFeature.LOGGING_FEATURE_SEPARATOR;
                        </entry>
                        <entry>
                            <literal>jersey.config.logging.entity.separator</literal>
                        </entry>
                        <entry>
                            Custom logging delimiter for new lines separation.
                            See <link linkend="logging.xml">logging</link> chapter for more information.
                        </entry>
                    </row>
                </tbody>
            </tgroup>
        </table>
    </section>

    <section xml:id="appendix-properties-server">
        <title>Server configuration properties</title>

        <para>
            List of server configuration properties that can be found in &jersey.server.ServerProperties; class.
        </para>

        <table>
            <title>List of server configuration properties</title>
            <tgroup cols="3">
                <thead>
                    <row>
                        <entry>Constant</entry>
                        <entry>Value</entry>
                        <entry>Description</entry>
                    </row>
                </thead>
                <tbody>
                    <row>
                        <entry>&jersey.server.ServerProperties.APPLICATION_NAME;</entry>
                        <entry><literal>jersey.config.server.application.name</literal></entry>
                        <entry>
                            <para>
                                Defines the application name. The name is an arbitrary user defined name which is used to
                                distinguish between Jersey applications in the case that more applications are deployed on
                                the same runtime (container). The name can be used for example for purposes of monitoring
                                by JMX when name identifies to which application deployed MBeans belong to. The name should
                                be unique in the runtime. The property does not have a default value.
                            </para>
                        </entry>
                    </row>
                    <row>
                        <entry>&jersey.server.ServerProperties.BV_FEATURE_DISABLE;</entry>
                        <entry><literal>jersey.config.beanValidation.disable.server</literal></entry>
                        <entry>
                            <para>
                                Disables Bean Validation support. Default value is <literal>false</literal>.
                            </para>
                        </entry>
                    </row>
                    <row>
                        <entry><link xlink:href='&jersey.javadoc.uri.prefix;/server/ServerProperties.html#BV_DISABLE_VALIDATE_ON_EXECUTABLE_OVERRIDE_CHECK'>ServerProperties
                            .BV_DISABLE_VALIDATE_ON_EXECUTABLE_OVERRIDE_CHECK</link></entry>
                        <entry><literal>jersey.config.beanValidation
                            .disable.validateOnExecutableCheck.server</literal></entry>
                        <entry>
                            <para>
                                Disables &lit.bv.ValidateOnExecution; check. Default value is <literal>false</literal>.
                            </para>
                        </entry>
                    </row>
                    <row>
                        <entry>&jersey.server.ServerProperties.BV_SEND_ERROR_IN_RESPONSE;</entry>
                        <entry><literal>jersey.config.beanValidation
                            .enableOutputValidationErrorEntity.server</literal></entry>
                        <entry>
                            <para>
                                Enables sending validation error information to the client. Default value is <literal>false</literal>.
                            </para>
                        </entry>
                    </row>
                    <row>
                        <entry>&jersey.server.ServerProperties.FEATURE_AUTO_DISCOVERY_DISABLE;</entry>
                        <entry><literal>jersey.config.server.disableAutoDiscovery</literal></entry>
                        <entry>
                            <para>
                                Disables feature auto discovery on server. Default value is <literal>false</literal>.
                            </para>
                        </entry>
                    </row>
                    <row>
                        <entry>&jersey.server.ServerProperties.HTTP_METHOD_OVERRIDE;</entry>
                        <entry><literal>jersey.config.server.httpMethodOverride</literal></entry>
                        <entry>
                            <para>
                                Defines configuration of HTTP method overriding.
                                This property is used by &jersey.server.HttpMethodOverrideFilter; to determine
                                where it should look for method override information (e.g. request header or query parameters).
                            </para>
                        </entry>
                    </row>
                    <row>
                        <entry>&jersey.server.ServerProperties.JSON_PROCESSING_FEATURE_DISABLE;</entry>
                        <entry><literal>jersey.config.server.disableJsonProcessing</literal></entry>
                        <entry>
                            <para>
                                Disables configuration of Json Processing (JSR-353) feature. Default value is <literal>false</literal>.
                            </para>
                        </entry>
                    </row>
                    <row>
                        <entry>&jersey.server.ServerProperties.LANGUAGE_MAPPINGS;</entry>
                        <entry><literal>jersey.config.server.languageMappings</literal></entry>
                        <entry>
                            <para>
                                Defines mapping of URI extensions to languages. The property is used by &jersey.server.UriConnegFilter;.
                            </para>
                        </entry>
                    </row>
                    <row>
                        <entry>&jersey.server.ServerProperties.MEDIA_TYPE_MAPPINGS;</entry>
                        <entry><literal>jersey.config.server.mediaTypeMappings</literal></entry>
                        <entry>
                            <para>
                                Defines mapping of URI extensions to media types. The property is used by &jersey.server.UriConnegFilter;.
                            </para>
                        </entry>
                    </row>
                    <row>
                        <entry>&jersey.server.ServerProperties.METAINF_SERVICES_LOOKUP_DISABLE;</entry>
                        <entry><literal>jersey.config.server.disableMetainfServicesLookup</literal></entry>
                        <entry>
                            <para>
                                Disables META-INF/services lookup on server. Default value is <literal>false</literal>.
                            </para>
                        </entry>
                    </row>
                    <row>
                        <entry>&jersey.server.ServerProperties.MOXY_JSON_FEATURE_DISABLE;</entry>
                        <entry><literal>jersey.config.server.disableMoxyJson</literal></entry>
                        <entry>
                            <para>
                                Disables configuration of MOXy Json feature. Default value is <literal>false</literal>.
                            </para>
                        </entry>
                    </row>
                    <row>
                        <entry>&jersey.server.ServerProperties.MONITORING_ENABLED; (Jersey 2.12 or later)</entry>
                        <entry><literal>jersey.config.server
                            .monitoring.statistics.enabled</literal></entry>
                        <entry>
                            <para>
                                If &lit.true;, then application monitoring will be enabled. This will enable the possibility
                                of injecting &jersey.server.monitoring.ApplicationInfo; into resource and providers.
                                Default value is &lit.false;.
                            </para>
                        </entry>
                    </row>
                    <row>
                        <entry>&jersey.server.ServerProperties.MONITORING_STATISTICS_ENABLED;</entry>
                        <entry><literal>jersey.config.server
                            .monitoring.enabled</literal></entry>
                        <entry>
                            <para>
                                If &lit.true;, the calculation of monitoring statistics will be enabled. This will enable the
                                possibility of injecting &jersey.server.monitoring.MonitoringStatistics; into resource and
                                providers and also the registered listeners implementing
                                &jersey.server.monitoring.MonitoringStatisticsListener; will be called when statistics are
                                available for processing.
                                Monitoring statistics extends basic monitoring feature. Therefore when enabled,
                                the monitoring gets automatically enabled too (the same result as setting the property
                                &jersey.server.ServerProperties.MONITORING_ENABLED; to &lit.true;).
                                Note that enabling statistics may have a negative performance impact
                                and therefore should be enabled only when needed. Default value is &lit.false;.
                            </para>
                        </entry>
                    </row>
                    <row>
                        <entry>&jersey.server.ServerProperties.MONITORING_STATISTICS_MBEANS_ENABLED;</entry>
                        <entry><literal>jersey.config.server
                            .monitoring.statistics.mbeans.enabled</literal></entry>
                        <entry>
                            <para>
                                If &lit.true; then Jersey will expose MBeans for the collected monitoring statistics. Exposed
                                JMX MBeans are based on &jersey.server.monitoring.MonitoringStatistics; data and therefore when
                                enabled, the calculation of monitoring statistics gets automatically enabled too (the same result
                                as setting the property &jersey.server.ServerProperties.MONITORING_STATISTICS_ENABLED; to
                                &lit.true;). Note that enabling MBeans for monitoring statistics may have a negative performance
                                impact and therefore should be enabled only when needed. Default value is &lit.false;.
                            </para>
                        </entry>
                    </row>
                    <row>
                        <entry>&jersey.server.ServerProperties.MONITORING_STATISTICS_REFRESH_INTERVAL; (Jersey 2.10 or later)</entry>
                        <entry><literal>jersey.config.server
                            .monitoring.statistics.refresh.interval</literal></entry>
                        <entry>
                            <para>
                                Interval (in <literal>ms</literal>}) indicating how often will be monitoring statistics refreshed
                                (<literal>onStatistics</literal> method called). Default value is <literal>500</literal>.
                            </para>
                        </entry>
                    </row>
                    <row>
                        <entry>&jersey.server.ServerProperties.OUTBOUND_CONTENT_LENGTH_BUFFER;
                            (Jersey 2.2 or later)</entry>
                        <entry><literal>jersey.config.contentLength.server.buffer</literal></entry>
                        <entry>
                            <para>
                                An integer value that defines the buffer size used to buffer the outbound message entity in order to
                                determine its size and set the value of HTTP <literal>Content-Length</literal> header. Default
                                value is <literal>8192</literal>.
                            </para>
                        </entry>
                    </row>
                    <row>
                        <entry>&jersey.server.ServerProperties.PROVIDER_CLASSNAMES;</entry>
                        <entry><literal>jersey.config.server.provider.classnames</literal></entry>
                        <entry>
                            <para>
                                Defines one or more class names that implement application-specific resources
                                and providers. If the property is set, the specified classes will be instantiated
                                and registered as either application JAX-RS root resources or providers.
                            </para>
                        </entry>
                    </row>
                    <row>
                        <entry>&jersey.server.ServerProperties.PROVIDER_CLASSPATH;</entry>
                        <entry><literal>jersey.config.server.provider.classpath</literal></entry>
                        <entry>
                            <para>
                                Defines class-path that contains application-specific resources and
                                providers. If the property is set, the specified packages will be scanned for
                                JAX-RS root resources and providers.
                            </para>
                        </entry>
                    </row>
                    <row>
                        <entry>&jersey.server.ServerProperties.PROVIDER_PACKAGES;</entry>
                        <entry><literal>jersey.config.server.provider.packages</literal></entry>
                        <entry>
                            <para>
                                Defines one or more packages that contain application-specific resources and
                                providers. If the property is set, the specified packages will be scanned for
                                JAX-RS root resources and providers.
                            </para>
                        </entry>
                    </row>
                    <row>
                        <entry>&jersey.server.ServerProperties.PROVIDER_SCANNING_RECURSIVE;</entry>
                        <entry><literal>jersey.config.server
                            .provider.scanning.recursive</literal></entry>
                        <entry>
                            <para>
                                Sets the recursion strategy for package scanning. Default value is <literal>true</literal>.
                            </para>
                        </entry>
                    </row>
                    <row>
                        <entry>&jersey.server.ServerProperties.REDUCE_CONTEXT_PATH_SLASHES_ENABLED;</entry>
                        <entry><literal>jersey.config.server.reduceContextPathSlashes.enabled</literal></entry>
                        <entry>
                            <para>
                                Ignores multiple slashes between a port and a context path and will resolve it
                                as URI with only one slash. Default value is <literal>false</literal>.
                            </para>
                        </entry>
                    </row>
                    <row>
                        <entry>&jersey.server.ServerProperties.RESOURCE_VALIDATION_DISABLE;</entry>
                        <entry><literal>jersey.config.server
                            .resource.validation.disable</literal></entry>
                        <entry>
                            <para>
                                Disables <literal>Resource</literal> validation. Default value is <literal>false</literal>.
                            </para>
                        </entry>
                    </row>
                    <row>
                        <entry>&jersey.server.ServerProperties.RESOURCE_VALIDATION_IGNORE_ERRORS;</entry>
                        <entry><literal>jersey.config.server
                            .resource.validation.ignoreErrors</literal></entry>
                        <entry>
                            <para>
                                Determines whether validation of application resource models should fail even in case of a fatal
                                validation errors. Default value is <literal>false</literal>.
                            </para>
                        </entry>
                    </row>
                    <row>
                        <entry>&jersey.server.ServerProperties.WADL_FEATURE_DISABLE;</entry>
                        <entry><literal>jersey.config.server.wadl.disableWadl</literal></entry>
                        <entry>
                            <para>
                                Disables WADL generation. Default value is <literal>false</literal>.
                            </para>
                        </entry>
                    </row>
                    <row>
                        <entry>&jersey.server.ServerProperties.WADL_GENERATOR_CONFIG;</entry>
                        <entry><literal>jersey.config.server.wadl.generatorConfig</literal></entry>
                        <entry>
                            <para>
                                Defines the wadl generator configuration that provides a &jersey.server.WadlGenerator;.
                            </para>
                        </entry>
                    </row>
                    <row>
                        <entry>&jersey.server.ServerProperties.RESPONSE_SET_STATUS_OVER_SEND_ERROR;</entry>
                        <entry><literal>jersey.config.server.response.setStatusOverSendError</literal></entry>
                        <entry>
                            <para>
                                Whenever response status is <literal>4xx</literal> or <literal>5xx</literal> it is
                                possible to choose between <literal>sendError</literal> or <literal>setStatus</literal>
                                on container specific <literal>Response</literal> implementation. E.g. on servlet
                                container Jersey can call <literal>HttpServletResponse.setStatus(...)</literal> or
                                <literal>HttpServletResponse.sendError(...)</literal>.

                                Calling <literal>sendError(...)</literal> method usually resets entity, response headers
                                and provide error page for specified status code (e.g. servlet
                                <literal>error-page</literal> configuration).
                                However if you want to post-process response (e.g. by servlet filter) the only
                                way to do it is calling <literal>setStatus(...)</literal> on container Response object.

                                If property value is &lit.true; the method <literal>Response.setStatus(...)</literal> is
                                used over default <literal>Response.sendError(...)</literal>.

                                Type of the property value is <literal>boolean</literal>.
                                The default value is &lit.false;.
                            </para>
                        </entry>
                    </row>
                    <row>
                        <entry>&jersey.server.ServerProperties.TRACING;</entry>
                        <entry><literal>jersey.config.server.tracing.type</literal></entry>
                        <entry>
                            <para>
                                Enables/disables tracing support. Possible values are <literal>OFF</literal> (default),
                                <literal>ON_DEMAND</literal> and <literal>ALL</literal>.
                                See <xref linkend="tracing.configuration" /> for more detail.
                            </para>
                        </entry>
                    </row>
                    <row>
                        <entry>&jersey.server.ServerProperties.TRACING_THRESHOLD;</entry>
                        <entry><literal>jersey.config.server.tracing.threshold</literal></entry>
                        <entry>
                            <para>
                                Sets the amount of detail provided by tracing. Possible values are <literal>SUMMARY</literal>,
                                <literal>TRACE</literal> and <literal>VERBOSE</literal>.
                                See <xref linkend="tracing.configuration" /> to learn more about the levels.
                            </para>
                        </entry>
                    </row>
                    <row>
                        <entry>&jersey.server.ServerProperties.PROCESSING_RESPONSE_ERRORS_ENABLED;</entry>
                        <entry><literal>jersey.config.server.exception.processResponseErrors</literal></entry>
                        <entry>
                            <para>
                                If property value is <literal>true</literal> then the errors raised during response processing are
                                tried to be handled using available response error mappers.
                            </para>
                        </entry>
                    </row>
                    <row>
                        <entry>&jersey.server.ServerProperties.SUBRESOURCE_LOCATOR_CACHE_SIZE;</entry>
                        <entry><literal>jersey.config.server.subresource.cache.size</literal></entry>
                        <entry>
                            <para>
                                An integer value that defines the size of cache for sub-resource locator models. The cache is used
                                to provide better performance for application that uses JAX-RS sub-resource locators.
                            </para>
                        </entry>
                    </row>
                    <row>
                        <entry>&jersey.server.ServerProperties.SUBRESOURCE_LOCATOR_CACHE_AGE;</entry>
                        <entry><literal>jersey.config.server.subresource.cache.age</literal></entry>
                        <entry>
                            <para>
                                An integer value that defines the maximum age (in seconds) for cached for sub-resource locator
                                models. The age of an cache entry is defined as the time since the last access (read) to the entry
                                in the cache. Entry aging is not enabled by default.
                            </para>
                        </entry>
                    </row>
                    <row>
                        <entry>&jersey.server.ServerProperties.SUBRESOURCE_LOCATOR_CACHE_JERSEY_RESOURCE_ENABLED;</entry>
                        <entry><literal>jersey.config.server.subresource.cache.jersey.resource.enabled</literal></entry>
                        <entry>
                            <para>
                                If <literal>true</literal> then Jersey will cache Jersey resources in addition to caching
                                sub-resource locator classes and instances (which are cached by default). To make sure the caching
                                is effective in this case you need to return same Jersey Resource instances for same input
                                parameters from resource method. This means that generating new Jersey Resource instances for same
                                input parameters would not have any performance effect and it would only fill-up the cache.
                            </para>
                        </entry>
                    </row>
                    <row>
                        <entry>&jersey.server.ServerProperties.LOCATION_HEADER_RELATIVE_URI_RESOLUTION_RFC7231;</entry>
                        <entry><literal>jersey.config.server.headers.location.relative.resolution.rfc7231</literal></entry>
                        <entry>
                            <para>
                                If <literal>true</literal> then Jersey will resolve relative URIs in the
                                <literal>Location</literal> http header against the request URI according to <literal>RFC7231</literal>
                                (new HTTP Specification)
                            </para>
                        </entry>
                    </row>
                    <row>
                        <entry>&jersey.server.ServerProperties.LOCATION_HEADER_RELATIVE_URI_RESOLUTION_DISABLED;</entry>
                        <entry><literal>jersey.config.server.headers.location.relative.resolution.disabled</literal></entry>
                        <entry>
                            <para>
                                If <literal>true</literal>, Jersey will not resolve relative URIs in the <literal>Location</literal>
                                http header.
                            </para>
                        </entry>
                    </row>
                    <row>
                        <entry>&jersey.logging.LoggingFeature.LOGGING_FEATURE_LOGGER_NAME_SERVER;
                        </entry>
                        <entry>
                            <literal>jersey.config.server.logging.logger.name</literal>
                        </entry>
                        <entry>
                            Logger name of the logging filter.
                            See <link linkend="logging.xml">logging</link> chapter for more information.
                            The default value is <literal>org.glassfish.jersey.logging.LoggingFeature</literal>
                        </entry>
                    </row>
                    <row>
                        <entry>&jersey.logging.LoggingFeature.LOGGING_FEATURE_LOGGER_LEVEL_SERVER;
                        </entry>
                        <entry>
                            <literal>jersey.config.server.logging.logger.level</literal>
                        </entry>
                        <entry>
                            Level of logging filter's logger at which the messages will be logged.
                            See <link linkend="logging.xml">logging</link> chapter for more information.
                        </entry>
                    </row>
                    <row>
                        <entry>&jersey.logging.LoggingFeature.LOGGING_FEATURE_VERBOSITY_SERVER;
                        </entry>
                        <entry>
                            <literal>jersey.config.server.logging.verbosity</literal>
                        </entry>
                        <entry>
                            Verbosity of logging filter describes how verbose the logging filter will be.
                            There are 3 possible values &lit.jersey.logging.LoggingFeature.Verbosity.HEADERS_ONLY;,
                            &lit.jersey.logging.LoggingFeature.Verbosity.PAYLOAD_TEXT; or
                            &lit.jersey.logging.LoggingFeature.Verbosity.PAYLOAD_ANY;.
                            See <link linkend="logging.xml">logging</link> chapter for more information.
                        </entry>
                    </row>
                    <row>
                        <entry>&jersey.logging.LoggingFeature.LOGGING_FEATURE_MAX_ENTITY_SIZE_SERVER;
                        </entry>
                        <entry>
                            <literal>jersey.config.server.logging.entity.maxSize</literal>
                        </entry>
                        <entry>
                            The maximum number of bytes of the entity which will be logged.
                            See <link linkend="logging.xml">logging</link> chapter for more information.
                        </entry>
                    </row>
                    <row>
                        <entry>&jersey.logging.LoggingFeature.LOGGING_FEATURE_SEPARATOR_SERVER;
                        </entry>
                        <entry>
                            <literal>jersey.config.server.logging.entity.separator</literal>
                        </entry>
                        <entry>
                            Custom delimiter for new lines separation.
                            See <link linkend="logging.xml">logging</link> chapter for more information.
                        </entry>
                    </row>
                </tbody>
            </tgroup>
        </table>
    </section>

    <section xml:id="appendix-properties-servlet">
        <title>Servlet configuration properties</title>

        <para>
            List of servlet configuration properties that can be found in &jersey.servlet.ServletProperties; class.
        </para>

        <table>
            <title>List of servlet configuration properties</title>
            <tgroup cols="3">
                <thead>
                    <row>
                        <entry>Constant</entry>
                        <entry>Value</entry>
                        <entry>Description</entry>
                    </row>
                </thead>
                <tbody>
                    <row>
                        <entry>&jersey.servlet.ServletProperties.FILTER_CONTEXT_PATH;</entry>
                        <entry><literal>jersey.config.servlet.filter.contextPath</literal></entry>
                        <entry>
                            <para>
                                If set, indicates the URL pattern of the Jersey servlet filter context path.
                            </para>
                        </entry>
                    </row>
                    <row>
                        <entry>&jersey.servlet.ServletProperties.FILTER_FORWARD_ON_404;</entry>
                        <entry><literal>jersey.config.servlet.filter.forwardOn404</literal></entry>
                        <entry>
                            <para>
                                If set to <literal>true</literal> and a 404 response with no entity body is returned from either
                                the runtime or the application then the runtime forwards the request to the next filter in the
                                filter chain. This enables another filter or the underlying servlet engine to process the request.
                                Before the request is forwarded the response status is set to 200.
                            </para>
                        </entry>
                    </row>
                    <row>
                        <entry>&jersey.servlet.ServletProperties.FILTER_STATIC_CONTENT_REGEX;</entry>
                        <entry><literal>jersey.config.servlet.filter.staticContentRegex</literal></entry>
                        <entry>
                            <para>
                                If set the regular expression is used to match an incoming servlet path URI to some web page
                                content such as static resources or JSPs to be handled by the underlying servlet engine.
                            </para>
                        </entry>
                    </row>
                    <row>
                        <entry>&jersey.servlet.ServletProperties.JAXRS_APPLICATION_CLASS;</entry>
                        <entry><literal>jakarta.ws.rs.Application</literal></entry>
                        <entry>
                            <para>
                                Application configuration initialization property whose value is a fully qualified class name of a
                                class that implements JAX-RS Application.
                            </para>
                        </entry>
                    </row>
                    <row>
                        <entry>&jersey.servlet.ServletProperties.PROVIDER_WEB_APP;</entry>
                        <entry><literal>jersey.config.servlet.provider.webapp</literal></entry>
                        <entry>
                            <para>
                                Indicates that Jersey should scan the whole web app for application-specific resources and
                                providers.
                            </para>
                        </entry>
                    </row>
                    <row>
                        <entry>&jersey.servlet.ServletProperties.QUERY_PARAMS_AS_FORM_PARAMS_DISABLED;</entry>
                        <entry><literal>jersey.config.servlet.form.queryParams.disabled</literal></entry>
                        <entry>
                            <para>
                                If <literal>true</literal> then query parameters will not be treated as form parameters
                                (e.g. injectable using @FormParam) in case a Form request is processed by server.
                            </para>
                        </entry>
                    </row>
                    <row>
                        <entry>&jersey.servlet.ServletProperties.SERVICE_LOCATOR;</entry>
                        <entry><literal>jersey.config.servlet.context.serviceLocator</literal></entry>
                        <entry>
                            <para>
                                Identifies the object that will be used as a parent ServiceLocator in the Jersey WebComponent.
                            </para>
                        </entry>
                    </row>
                </tbody>
            </tgroup>
        </table>
    </section>

    <section xml:id="appendix-properties-client">
        <title>Client configuration properties</title>

        <para>
            List of client configuration properties that can be found in &jersey.client.ClientProperties; class.
        </para>

        <table>
            <title>List of client configuration properties</title>
            <tgroup cols="3">
                <thead>
                    <row>
                        <entry>Constant</entry>
                        <entry>Value</entry>
                        <entry>Description</entry>
                    </row>
                </thead>
                <tbody>
                    <row>
                        <entry>&jersey.client.ClientProperties.ASYNC_THREADPOOL_SIZE;</entry>
                        <entry><literal>jersey.config.client.async.threadPoolSize</literal></entry>
                        <entry>
                            <para>
                                Asynchronous thread pool size. Default value is not set.
                                <emphasis>Supported with &jersey.grizzly.GrizzlyConnectorProvider; only.</emphasis>.
                            </para>
                        </entry>
                    </row>
                    <row>
                        <entry>&jersey.client.ClientProperties.BACKGROUND_SCHEDULER_THREADPOOL_SIZE;</entry>
                        <entry><literal>jersey.config.client.backgroundScheduler.threadPoolSize</literal></entry>
                        <entry>
                            <para>
                                Scheduler thread pool size. Default value is not set.
                                <emphasis>Support is undefined</emphasis>.
                            </para>
                        </entry>
                    </row>
                    <row>
                        <entry>&jersey.client.ClientProperties.CHUNKED_ENCODING_SIZE;</entry>
                        <entry><literal>jersey.config.client.chunkedEncodingSize</literal></entry>
                        <entry>
                            <para>
                                Chunked encoding size. Default value is  <literal>4096</literal>.
                            </para>
                        </entry>
                    </row>
                    <row>
                        <entry>&jersey.client.ClientProperties.CONNECT_TIMEOUT;</entry>
                        <entry><literal>jersey.config.client.connectTimeout</literal></entry>
                        <entry>
                            <para>
                                Read timeout interval, in milliseconds. Default value is <literal>0</literal> (infinity).
                            </para>
                        </entry>
                    </row>
                    <row>
                        <entry>&jersey.client.ClientProperties.FEATURE_AUTO_DISCOVERY_DISABLE;</entry>
                        <entry><literal>jersey.config.client.disableAutoDiscovery</literal></entry>
                        <entry>
                            <para>
                                Disables feature auto discovery on client. Default value is <literal>false</literal>.
                            </para>
                        </entry>
                    </row>
                    <row>
                        <entry>&jersey.client.ClientProperties.FOLLOW_REDIRECTS;</entry>
                        <entry><literal>jersey.config.client.followRedirects</literal></entry>
                        <entry>
                            <para>
                                Declares that the client will automatically redirect to the URI declared in 3xx responses. Default value is <literal>true</literal>.
                            </para>
                        </entry>
                    </row>
                    <row>
                        <entry>&jersey.client.ClientProperties.JSON_PROCESSING_FEATURE_DISABLE;</entry>
                        <entry><literal>jersey.config.client.disableJsonProcessing</literal></entry>
                        <entry>
                            <para>
                                Disables configuration of Json Processing (JSR-353) feature. Default value is <literal>false</literal>.
                            </para>
                        </entry>
                    </row>
                    <row>
                        <entry>&jersey.client.ClientProperties.METAINF_SERVICES_LOOKUP_DISABLE;</entry>
                        <entry><literal>jersey.config.disableMetainfServicesLookup.client</literal></entry>
                        <entry>
                            <para>
                                Disables META-INF/services lookup on client. Default value is <literal>false</literal>.
                            </para>
                        </entry>
                    </row>
                    <row>
                        <entry>&jersey.client.ClientProperties.MOXY_JSON_FEATURE_DISABLE;</entry>
                        <entry><literal>jersey.config.client.disableMoxyJson</literal></entry>
                        <entry>
                            <para>
                                Disables configuration of MOXy Json feature. Default value is <literal>false</literal>.
                            </para>
                        </entry>
                    </row>
                    <row>
                        <entry>&jersey.client.ClientProperties.OUTBOUND_CONTENT_LENGTH_BUFFER;
                            (Jersey 2.2 or later)</entry>
                        <entry><literal>jersey.config.client.contentLength.buffer</literal></entry>
                        <entry>
                            <para>
                                An integer value that defines the buffer size used to buffer the outbound message entity in order to
                                determine its size and set the value of HTTP <literal>Content-Length</literal> header. Default
                                value is <literal>8192</literal>.
                            </para>
                        </entry>
                    </row>
                    <row>
                        <entry>&jersey.client.ClientProperties.PROXY_URI;</entry>
                        <entry><literal>jersey.config.client.proxy.uri</literal></entry>
                        <entry>
                            <para>
                                URI of a HTTP proxy the client connector should use. Default value is not set.
                                <emphasis>Currently supported with &jersey.apache.ApacheConnectorProvider; and
                                    &jersey.jetty.JettyConnectorProvider; only.</emphasis>
                            </para>
                        </entry>
                    </row>
                    <row>
                        <entry>&jersey.client.ClientProperties.PROXY_USERNAME; (Jersey 2.5 or later)</entry>
                        <entry><literal>jersey.config.client.proxy.username</literal></entry>
                        <entry>
                            <para>
                                User name which will be used for HTTP proxy authentication. Default value is not set.
                                <emphasis>Currently supported with &jersey.apache.ApacheConnectorProvider; and
                                    &jersey.jetty.JettyConnectorProvider; only.</emphasis>
                            </para>
                        </entry>
                    </row>
                    <row>
                        <entry>&jersey.client.ClientProperties.PROXY_PASSWORD; (Jersey 2.5 or later)</entry>
                        <entry><literal>jersey.config.client.proxy.password</literal></entry>
                        <entry>
                            <para>
                                Password which will be used for HTTP proxy authentication. Default value is not set.
                                <emphasis>Currently supported with &jersey.apache.ApacheConnectorProvider; and
                                    &jersey.jetty.JettyConnectorProvider; only.</emphasis>
                            </para>
                        </entry>
                    </row>
                    <row>
                        <entry>&jersey.client.ClientProperties.READ_TIMEOUT; (Jersey 2.5 or later)</entry>
                        <entry><literal>jersey.config.client.readTimeout</literal></entry>
                        <entry>
                            <para>
                                Read timeout interval, in milliseconds. Default value is <literal>0</literal> (infinity).
                            </para>
                        </entry>
                    </row>
                    <row>
                        <entry>&jersey.client.ClientProperties.REQUEST_ENTITY_PROCESSING; (Jersey 2.5 or later)</entry>
                        <entry><literal>jersey.config.client.request.entity.processing</literal></entry>
                        <entry>
                            <para>
                                Defines whether the request entity should be serialized using internal buffer to
                                evaluate content length or chunk encoding should be used. Possible values are
                                <literal>BUFFERED</literal> or <literal>CHUNKED</literal>. Default value is
                                <literal>BUFFERED</literal>.
                            </para>
                        </entry>
                    </row>

                    <row>
                        <entry>&jersey.client.ClientProperties.SUPPRESS_HTTP_COMPLIANCE_VALIDATION;
                            (Jersey 2.2 or later)</entry>
                        <entry><literal>jersey.config.client.suppressHttpComplianceValidation</literal></entry>
                        <entry>
                            <para>
                                If &lit.true;, the strict validation of HTTP specification compliance for client-side
                                requests will be suppressed. When compliance checks are suppressed, any violations will
                                be merely logged as warnings, rather than causing exceptions being raised in Jersey
                                runtime. Default value is &lit.false;.
                            </para>
                        </entry>
                    </row>
                    <row>
                        <entry>&jersey.client.ClientProperties.USE_ENCODING;</entry>
                        <entry><literal>jersey.config.client.useEncoding</literal></entry>
                        <entry>
                            <para>
                                Indicates the value of <literal>Content-Encoding</literal> property the
                                &jersey.client.EncodingFilter; should be adding. Default value is not set.
                            </para>
                        </entry>
                    </row>
                    <row>
                        <entry>&jersey.client.ClientProperties.DIGESTAUTH_URI_CACHE_SIZELIMIT;</entry>
                        <entry><literal>jersey.config.client.digestAuthUriCacheSizeLimit</literal></entry>
                        <entry>
                            <para>
                                The property defines a URI of a HTTP proxy the client connector should use.
                            </para>
                        </entry>
                    </row>
                    <row>
                        <entry>&jersey.client.ClientProperties.EXPECT_100_CONTINUE;</entry>
                        <entry><literal>jersey.config.client.request.expect.100.continue.processing</literal></entry>
                        <entry>
                            <para>
                                Allows for HTTP Expect:100-Continue being handled by the HttpUrlConnector (default Jersey
                                connector). <literal>Since 2.32</literal>
                            </para>
                        </entry>
                    </row>
                    <row>
                        <entry>&jersey.client.ClientProperties.EXPECT_100_CONTINUE_THRESHOLD_SIZE;</entry>
                        <entry><literal>jersey.config.client.request.expect.100.continue.threshold.size</literal></entry>
                        <entry>
                            <para>
                                Property for threshold size for content length after which Expect:100-Continue header would be applied
                                before the main request.
                                Default threshold size (64kb) after which which Expect:100-Continue header would be applied before
                                the main request.
                                <literal>Since 2.32</literal>
                            </para>
                        </entry>
                    </row>
                    <row>
                        <entry>&jersey.logging.LoggingFeature.LOGGING_FEATURE_LOGGER_NAME_CLIENT;
                        </entry>
                        <entry>
                            <literal>jersey.config.client.logging.logger.name</literal>
                        </entry>
                        <entry>
                            Logger name of the logging filter.
                            See <link linkend="logging.xml">logging</link> chapter for more information.
                            The default value is <literal>org.glassfish.jersey.logging.LoggingFeature</literal>
                        </entry>
                    </row>
                    <row>
                        <entry>&jersey.logging.LoggingFeature.LOGGING_FEATURE_LOGGER_LEVEL_CLIENT;
                        </entry>
                        <entry>
                            <literal>jersey.config.client.logging.logger.level</literal>
                        </entry>
                        <entry>
                            Level of logging filter's logger at which the messages will be logged.
                            See <link linkend="logging_chapter">logging</link> chapter for more information.
                        </entry>
                    </row>
                    <row>
                        <entry>&jersey.logging.LoggingFeature.LOGGING_FEATURE_VERBOSITY_CLIENT;
                        </entry>
                        <entry>
                            <literal>jersey.config.client.logging.verbosity</literal>
                        </entry>
                        <entry>
                            Verbosity of logging filter describes how verbose the logging filter will be.
                            There are 3 possible values &lit.jersey.logging.LoggingFeature.Verbosity.HEADERS_ONLY;,
                            &lit.jersey.logging.LoggingFeature.Verbosity.PAYLOAD_TEXT; or
                            &lit.jersey.logging.LoggingFeature.Verbosity.PAYLOAD_ANY;.
                            See <link linkend="logging_chapter">logging</link> chapter for more information.
                        </entry>
                    </row>
                    <row>
                        <entry>&jersey.logging.LoggingFeature.LOGGING_FEATURE_MAX_ENTITY_SIZE_CLIENT;
                        </entry>
                        <entry>
                            <literal>jersey.config.client.logging.entity.maxSize</literal>
                        </entry>
                        <entry>
                            The maximum number of bytes of the entity which will be logged.
                            See <link linkend="logging_chapter">logging</link> chapter for more information.
                        </entry>
                    </row>
                    <row>
                        <entry>&jersey.logging.LoggingFeature.LOGGING_FEATURE_SEPARATOR_CLIENT;
                        </entry>
                        <entry>
                            <literal>jersey.config.client.logging.entity.separator</literal>
                        </entry>
                        <entry>
                            New line delimiter property (client side).
                            See <link linkend="logging_chapter">logging</link> chapter for more information.
                        </entry>
                    </row>
                </tbody>
            </tgroup>
        </table>
    </section>
</appendix><|MERGE_RESOLUTION|>--- conflicted
+++ resolved
@@ -1,11 +1,7 @@
 <?xml version="1.0"?>
 <!--
 
-<<<<<<< HEAD
     Copyright (c) 2013, 2020 Oracle and/or its affiliates. All rights reserved.
-=======
-    Copyright (c) 2013, 2021 Oracle and/or its affiliates. All rights reserved.
->>>>>>> 274cf15e
 
     This program and the accompanying materials are made available under the
     terms of the Eclipse Public License v. 2.0, which is available at
@@ -136,7 +132,6 @@
                             <literal>jersey.config.disableDefaultProvider</literal>
                         </entry>
                         <entry>
-<<<<<<< HEAD
                              Disable some of the default providers from being loaded. The following providers extend application footprint
                              by XML dependencies, which is too heavy for native image, or by AWT which may possibly be not available by JDK 11 desktop:
 
@@ -150,21 +145,6 @@
                              or to disable all: {@code ALL}. Multiple options can be disabled by adding multiple comma separated values.
                              Default value is <literal>NULL</literal>
                              @since 2.30
-=======
-                            Disable some of the default providers from being loaded. The following providers extend application footprint
-                            by XML dependencies, which is too heavy for native image, or by AWT which may possibly be not available by JDK 11 desktop:
-
-                            <simplelist><member>java.awt.image.RenderedImage</member>
-                                <member>javax.xml.transform.Source</member>
-                                <member>javax.xml.transform.dom.DOMSource</member>
-                                <member>javax.xml.transform.sax.SAXSource</member>
-                                <member>javax.xml.transform.stream.StreamSource</member></simplelist>
-
-                            The following are the options to disable the provides: {@code DOMSOURCE, RENDEREDIMAGE, SAXSOURCE, SOURCE, STREAMSOURCE},
-                            or to disable all: {@code ALL}. Multiple options can be disabled by adding multiple comma separated values.
-                            Default value is <literal>NULL</literal>
-                            @since 2.30
->>>>>>> 274cf15e
                         </entry>
                     </row>
                     <row>
