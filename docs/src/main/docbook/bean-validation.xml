<?xml version="1.0"?>
<!--

    Copyright (c) 2013, 2021 Oracle and/or its affiliates. All rights reserved.

    This program and the accompanying materials are made available under the
    terms of the Eclipse Public License v. 2.0, which is available at
    http://www.eclipse.org/legal/epl-2.0.

    This Source Code may also be made available under the following Secondary
    Licenses when the conditions for such availability set forth in the
    Eclipse Public License v. 2.0 are satisfied: GNU General Public License,
    version 2 with the GNU Classpath Exception, which is available at
    https://www.gnu.org/software/classpath/license.html.

    SPDX-License-Identifier: EPL-2.0 OR GPL-2.0 WITH Classpath-exception-2.0

-->

<!DOCTYPE chapter [<!ENTITY % ents SYSTEM "jersey.ent" > %ents; ]>
<chapter xmlns="http://docbook.org/ns/docbook"
         version="5.0"
         xml:lang="en"
         xmlns:xsi="http://www.w3.org/2001/XMLSchema-instance"
         xmlns:xi="http://www.w3.org/2001/XInclude"
         xmlns:xlink="http://www.w3.org/1999/xlink"
         xsi:schemaLocation="http://docbook.org/ns/docbook http://docbook.org/xml/5.0/xsd/docbook.xsd
                             http://www.w3.org/1999/xlink http://www.w3.org/1999/xlink.xsd"
         xml:id="bean-validation">

    <title>Bean Validation Support</title>

    <para>
        Validation is a process of verifying that some data obeys one or more pre-defined constraints. This chapter describes
        support for &bv.project.link; in Jersey in terms of the needed dependencies, configuration, registration and usage.
        For more detailed description on how JAX-RS provides native support for validating resource classes based on the
        Bean Validation refer to the chapter in the <link xlink:href="http://jcp.org/en/jsr/detail?id=339">JAX-RS spec</link>.
    </para>

    <section>
        <title>Bean Validation Dependencies</title>

        <para>
            Bean Validation support in Jersey is provided as an extension module and needs to be mentioned explicitly in your
            &lit.pom.xml; file (in case of using Maven):

            <programlisting language="xml" linenumbering="unnumbered">&lt;dependency&gt;
    &lt;groupId&gt;org.glassfish.jersey.ext&lt;/groupId&gt;
    &lt;artifactId&gt;jersey-bean-validation&lt;/artifactId&gt;
    &lt;version&gt;&version;&lt;/version&gt;
&lt;/dependency&gt;</programlisting>

            <note>
                <para>
                    If you're not using Maven make sure to have also all the transitive dependencies (see &jersey.ext.bean-validation.deps.link;) on
                    the classpath.
                </para>
            </note>

            This module depends directly on
<<<<<<< HEAD
            <link xlink:href="http://hibernate.org/validator/">Hibernate Validator</link>
=======
            <link xlink:href="http://www.hibernate.org/validator/">Hibernate Validator</link>
>>>>>>> 274cf15e
            which provides a most commonly used implementation of the Bean Validation API spec.
        </para>
        <para>
            If you want to use a different implementation of the Bean Validation API, use standard Maven mechanisms to exclude
            Hibernate Validator from the modules dependencies and add a dependency of your own.

            <programlisting language="xml" linenumbering="unnumbered">&lt;dependency&gt;
    &lt;groupId&gt;org.glassfish.jersey.ext&lt;/groupId&gt;
    &lt;artifactId&gt;jersey-bean-validation&lt;/artifactId&gt;
    &lt;version&gt;&version;&lt;/version&gt;
    &lt;exclusions&gt;
        &lt;exclusion&gt;
            &lt;groupId&gt;org.hibernate&lt;/groupId&gt;
            &lt;artifactId&gt;hibernate-validator&lt;/artifactId&gt;
        &lt;/exclusion&gt;
    &lt;/exclusions&gt;
&lt;/dependency&gt;</programlisting>
        </para>
    </section>

    <section>
        <title>Enabling Bean Validation in Jersey</title>

        <para>
            As stated in <xref linkend="deployment.autodiscoverable"/>, Jersey Bean Validation is one of the modules where you
            don't need to explicitly register its &lit.jaxrs.core.Feature;s (&jersey.ext.ValidationFeature;) on the
            server as its features are automatically discovered and registered when you add the
            &lit.jersey-bean-validation; module to your classpath.
            There are three Jersey specific properties that could disable automatic discovery and registration of Jersey Bean
            Validation integration module:

            <itemizedlist>
                <listitem>
                    <para>&jersey.common.CommonProperties.FEATURE_AUTO_DISCOVERY_DISABLE;</para>
                </listitem>
                <listitem>
                    <para>&jersey.server.ServerProperties.FEATURE_AUTO_DISCOVERY_DISABLE;</para>
                </listitem>
                <listitem>
                    <para>&jersey.server.ServerProperties.BV_FEATURE_DISABLE;</para>
                </listitem>
            </itemizedlist>

            <note>
                <para>Jersey does not support Bean Validation on the client at the moment.</para>
            </note>
        </para>
    </section>

    <section>
        <title>Configuring Bean Validation Support</title>

        <para>
            Configuration of Bean Validation support in Jersey is twofold - there are few specific properties that affects Jersey
            behaviour (e.g. sending validation error entities to the client) and then there is &jersey.ext.ValidationConfig; class
            that configures &bv.Validator; used for validating resources in JAX-RS application.
        </para>

        <para>
            To configure Jersey specific behaviour you can use the following properties:

            <variablelist>
                <varlistentry>
                    <term>&jersey.server.ServerProperties.BV_DISABLE_VALIDATE_ON_EXECUTABLE_OVERRIDE_CHECK;</term>
                    <listitem>
                        <para>
                            Disables &lit.bv.ValidateOnExecution; check. More on this is described in
                            <xref linkend="bv.ValidateOnExecution" />.
                        </para>
                    </listitem>
                </varlistentry>
                <varlistentry>
                    <term>&jersey.server.ServerProperties.BV_SEND_ERROR_IN_RESPONSE;</term>
                    <listitem>
                        <para>
                            Enables sending validation errors in response entity to the client. More on this in
                            <xref linkend="bv.ValidationError" />.
                        </para>
                    </listitem>
                </varlistentry>
            </variablelist>

            <example xml:id="bv.example.jersey.properties">
                <title>Configuring Jersey specific properties for Bean Validation.</title>

                <programlisting language="java" linenumbering="numbered">new ResourceConfig()
    // Now you can expect validation errors to be sent to the client.
    .property(ServerProperties.BV_SEND_ERROR_IN_RESPONSE, true)
    // @ValidateOnExecution annotations on subclasses won't cause errors.
    .property(ServerProperties.BV_DISABLE_VALIDATE_ON_EXECUTABLE_OVERRIDE_CHECK, true)
    // Further configuration of ResourceConfig.
    .register( ... );</programlisting>
            </example>

            Customization of the &lit.bv.Validator; used in validation of resource classes/methods can be done using
            &lit.jersey.ext.ValidationConfig; class and exposing it via &jaxrs.ext.ContextResolver; mechanism as shown in
            <xref linkend="bv.example.ValidationConfig"/>. You can set custom instances for the following interfaces from
            the Bean Validation API:

            <itemizedlist>
                <listitem>
                    <para>
                        &bv.MessageInterpolator; - interpolates a given constraint violation message.
                    </para>
                </listitem>
                <listitem>
                    <para>
                        &bv.TraversableResolver; - determines if a property can be accessed by the Bean Validation provider.
                    </para>
                </listitem>
                <listitem>
                    <para>
                        &bv.ConstraintValidatorFactory; - instantiates a <literal>ConstraintValidator</literal> instance based
                        off its class. Note that by setting a custom <literal>ConstraintValidatorFactory</literal> you may loose
                        injection of available resources/providers at the moment. See <xref linkend="bv.injecting"/> how to
                        handle this.
                    </para>
                </listitem>
                <listitem>
                    <para>&bv.ParameterNameProvider; - provides names for method and constructor parameters.</para>
                </listitem>
            </itemizedlist>

            <example xml:id="bv.example.ValidationConfig">
                <title>Using &lit.jersey.ext.ValidationConfig; to configure &lit.bv.Validator;.</title>

                <programlisting language="java">/**
 * Custom configuration of validation. This configuration defines custom:
 * &lt;ul&gt;
 *     &lt;li&gt;ConstraintValidationFactory - so that validators are able to inject Jersey providers/resources.&lt;/li&gt;
 *     &lt;li&gt;ParameterNameProvider - if method input parameters are invalid, this class returns actual parameter names
 *     instead of the default ones ({@code arg0, arg1, ..})&lt;/li&gt;
 * &lt;/ul&gt;
 */
public class ValidationConfigurationContextResolver implements ContextResolver&lt;ValidationConfig&gt; {

    @Context
    private ResourceContext resourceContext;

    @Override
    public ValidationConfig getContext(final Class&lt;?&gt; type) {
        final ValidationConfig config = new ValidationConfig();
        config.setConstraintValidatorFactory(resourceContext.getResource(InjectingConstraintValidatorFactory.class));
        config.setParameterNameProvider(new CustomParameterNameProvider());
        return config;
    }

    /**
     * See ContactCardTest#testAddInvalidContact.
     */
    private class CustomParameterNameProvider implements ParameterNameProvider {

        private final ParameterNameProvider nameProvider;

        public CustomParameterNameProvider() {
            nameProvider = Validation.byDefaultProvider().configure().getDefaultParameterNameProvider();
        }

        @Override
        public List&lt;String&gt; getParameterNames(final Constructor&lt;?&gt; constructor) {
            return nameProvider.getParameterNames(constructor);
        }

        @Override
        public List&lt;String&gt; getParameterNames(final Method method) {
            // See ContactCardTest#testAddInvalidContact.
            if ("addContact".equals(method.getName())) {
                return Arrays.asList("contact");
            }
            return nameProvider.getParameterNames(method);
        }
    }
}</programlisting>

                <para>Register this class in your app:</para>

                <programlisting language="java">final Application application = new ResourceConfig()
        // Validation.
        .register(ValidationConfigurationContextResolver.class)
        // Further configuration.
        .register( ... );</programlisting>

                <note>
                    <para>This code snippet is based on CustomConfigValidationTest (from Jersey's source codes)</para>
                </note>
            </example>
        </para>
    </section>

    <section>
        <title>Validating JAX-RS resources and methods</title>

        <para>
            JAX-RS specification states that constraint annotations are allowed in the same locations as the following
            annotations: &lit.jaxrs.MatrixParam;, &lit.jaxrs.QueryParam;, &lit.jaxrs.PathParam;, &lit.jaxrs.CookieParam;,
            &lit.jaxrs.HeaderParam; and &lit.jaxrs.core.Context;, <emphasis>except</emphasis> in class constructors and property
            setters. Specifically, they are allowed in resource method parameters, fields and property getters as well as
            resource classes, entity parameters and resource methods (return values).
            Jersey provides support for validation (see following sections) annotated input parameters and return value of the
            invoked resource method as well as validation of resource class (class constraints, field constraints) where this
            resource method is placed.
            Jersey does not support, and doesn't validate, constraints placed on constructors and Bean Validation groups (only
            <literal>Default</literal> group is supported at the moment).
        </para>

        <section>
            <title>Constraint Annotations</title>

            <para>
                The JAX-RS Server API provides support for extracting request values and mapping them into Java fields,
                properties and parameters using annotations such as &jaxrs.HeaderParam;, &jaxrs.QueryParam;, etc. It also
                supports mapping of the request entity bodies into Java objects via non-annotated parameters (i.e., parameters
                without any JAX-RS annotations).
            </para>
            <para>
                The Bean Validation specification supports the use of <emphasis>constraint annotations</emphasis>
                as a way of declarative validating beans, method parameters and method returned values. For example, consider
                resource class from <xref linkend="bv.example.constraints"/> augmented with constraint annotations.

                <example xml:id="bv.example.constraints">
                    <title>Constraint annotations on input parameters</title>
                    <programlisting language="java">@Path("/")
class MyResourceClass {

    @POST
    @Consumes("application/x-www-form-urlencoded")
    public void registerUser(
            @NotNull @FormParam("firstName") String firstName,
            @NotNull @FormParam("lastName") String lastName,
            @Email @FormParam("email") String email) {
        ...
    }
}</programlisting>
                </example>

                The annotations &lit.bv.NotNull; and &lit.bv.Email; impose additional constraints on the form parameters
                <literal>firstName</literal>, <literal>lastName</literal> and <literal>email</literal>. The &lit.bv.NotNull;
                constraint is built-in to the Bean Validation API; the &lit.bv.Email;
                constraint is assumed to be user defined in the example above. These constraint annotations are not restricted to
                method parameters, they can be used in any location in which JAX-RS binding annotations are allowed with the
                exception of constructors and property setters.
            </para>
            <para>
                Rather than using method parameters, the <literal>MyResourceClass</literal> shown above could have been written
                as in <xref linkend="bv.example.constraints.fields"/>.

                <example xml:id="bv.example.constraints.fields">
                    <title>Constraint annotations on fields</title>
                    <programlisting language="java">@Path("/")
class MyResourceClass {

    @NotNull
    @FormParam("firstName")
    private String firstName;

    @NotNull
    @FormParam("lastName")
    private String lastName;

    private String email;

    @FormParam("email")
    public void setEmail(String email) {
        this.email = email;
    }

    @Email
    public String getEmail() {
        return email;
    }

    ...
}</programlisting>
                </example>

                Note that in this version, <literal>firstName</literal> and <literal>lastName</literal> are fields initialized
                via injection and <literal>email</literal> is a resource class property. Constraint annotations on properties are
                specified in their corresponding getters.
            </para>
            <para>
                Constraint annotations are also allowed on resource classes. In addition to annotating fields and properties, an
                annotation can be defined for the entire class. Let us assume that <literal>@NonEmptyNames</literal> validates
                that one of the two <emphasis>name</emphasis> fields in <literal>MyResourceClass</literal> is provided. Using
                such an annotation, the example above can be extended to look like <xref linkend="bv.example.constraints.class"/>

                <example xml:id="bv.example.constraints.class">
                    <title>Constraint annotations on class</title>
                    <programlisting language="java">@Path("/")
@NonEmptyNames
class MyResourceClass {

    @NotNull
    @FormParam("firstName")
    private String firstName;

    @NotNull
    @FormParam("lastName")
    private String lastName;

    private String email;

    ...
}</programlisting>
                </example>

                Constraint annotations on resource classes are useful for defining cross-field and cross-property constraints.
            </para>
        </section>

        <section>
            <title>Annotation constraints and Validators</title>

            <para>
                Annotation constraints and validators are defined in accordance with the Bean Validation specification.
                The &lit.bv.Email; annotation used in <xref linkend="bv.example.constraints.fields"/> is defined using the
                Bean Validation &bv.Constraint; meta-annotation, see <xref linkend="bv.example.constraints.definition"/>.

                <example xml:id="bv.example.constraints.definition">
                    <title>Definition of a constraint annotation</title>
                    <programlisting language="java">@Target({ METHOD, FIELD, PARAMETER })
@Retention(RUNTIME)
@Constraint(validatedBy = EmailValidator.class)
public @interface Email {

    String message() default "{com.example.validation.constraints.email}";

    Class&lt;?&gt;[] groups() default {};

    Class&lt;? extends Payload&gt;[] payload() default {};
}</programlisting>
                </example>

                The &lit.bv.Constraint; annotation must include a reference to the validator class that will be used to validate
                decorated values. The <literal>EmailValidator</literal> class must implement
                <literal>ConstraintValidator&lt;Email, T&gt;</literal> where <literal>T</literal> is the type of values being
                validated, as described in <xref linkend="bv.example.validator.definition" />.

                <example xml:id="bv.example.validator.definition">
                    <title>Validator implementation.</title>
                    <programlisting language="java">public class EmailValidator implements ConstraintValidator&lt;Email, String&gt; {

    public void initialize(Email email) {
        ...
    }

    public boolean isValid(String value, ConstraintValidatorContext context) {
        ...
    }
}</programlisting>
                </example>

                Thus, <literal>EmailValidator</literal> applies to values annotated with &lit.bv.Email; that are of type
                <literal>String</literal>. Validators for other Java types can be defined for the same constraint annotation.
            </para>
        </section>

        <section>
            <title>Entity Validation</title>

            <para>
                Request entity bodies can be mapped to resource method parameters. There are two ways in which these entities can
                be validated. If the request entity is mapped to a Java bean whose class is decorated with Bean Validation
                annotations, then validation can be enabled using &bv.Valid; as in <xref linkend="bv.example.constraints.entity"/>.

                <example xml:id="bv.example.constraints.entity">
                    <title>Entity validation</title>
                    <programlisting language="java">@StandardUser
class User {

    @NotNull
    private String firstName;

    ...
}


@Path("/")
class MyResourceClass {

    @POST
    @Consumes("application/xml")
    public void registerUser(@Valid User user) {
        ...
    }
}</programlisting>
                </example>

                In this case, the validator associated with <literal>@StandardUser</literal> (as well as those for non-class
                level constraints like &lit.bv.NotNull;) will be called to verify the request entity mapped to
                <literal>user</literal>.
            </para>
            <para>
                Alternatively, a new annotation can be defined and used directly on the resource
                method parameter (<xref linkend="bv.example.constraints.entity2"/>).

                <example xml:id="bv.example.constraints.entity2">
                    <title>Entity validation 2</title>
                    <programlisting language="java">@Path("/")
class MyResourceClass {

    @POST
    @Consumes("application/xml")
    public void registerUser(@PremiumUser User user) {
        ...
    }
}</programlisting>
                </example>

                In the example above, <literal>@PremiumUser</literal> rather than <literal>@StandardUser</literal> will be used
                to validate the request entity. These two ways in which validation of entities can be triggered can also be
                combined by including &lit.bv.Valid; in the list of constraints. The presence of &lit.bv.Valid; will trigger
                validation of <emphasis>all</emphasis> the constraint annotations decorating a Java bean class.
            </para>
            <para>
                Response entity bodies returned from resource methods can be validated in a similar manner by annotating the
                resource method itself. To exemplify, assuming both <literal>@StandardUser</literal> and
                <literal>@PremiumUser</literal> are required to be checked before returning a user, the
                <literal>getUser</literal> method can be annotated as shown in
                <xref linkend="bv.example.constraints.entity.response"/>.
                <example xml:id="bv.example.constraints.entity.response">
                    <title>Response entity validation</title>
                    <programlisting language="java">@Path("/")
class MyResourceClass {

    @GET
    @Path("{id}")
    @Produces("application/xml")
    @Valid @PremiumUser
    public User getUser(@PathParam("id") String id) {
        User u = findUser(id);
        return u;
    }

    ...
}</programlisting>
                </example>

                Note that <literal>@PremiumUser</literal> is explicitly listed and <literal>@StandardUser</literal> is triggered
                by the presence of the &lit.bv.Valid; annotation - see definition of <literal>User</literal> class earlier in
                this section.
            </para>
        </section>

        <section>
            <title>Annotation Inheritance</title>

            <para>
                The rules for inheritance of constraint annotation are defined in Bean Validation specification. It is worth
                noting that these rules are incompatible with those defined by JAX-RS. Generally speaking, constraint
                annotations in Bean Validation are cumulative (can be strengthen) across a given type hierarchy while JAX-RS
                annotations are inherited or, overridden and ignored.
            </para>
            <para>
                For Bean Validation annotations Jersey follows the constraint annotation rules defined in the Bean Validation
                specification.
            </para>
        </section>
    </section>

    <section xml:id="bv.ValidateOnExecution">
        <title>@ValidateOnExecution</title>

        <para>
            According to Bean Validation specification, validation is enabled by default only for the so called
            <emphasis>constrained</emphasis> methods. Getter
            methods as defined by the Java Beans specification are not constrained methods, so they will not be validated by
            default. The special annotation &lit.bv.ValidateOnExecution; can be used to selectively enable
            and disable validation. For example, you can enable validation on method <literal>getEmail</literal> shown in
            <xref linkend="bv.example.validateonexecution"/>.
            <example xml:id="bv.example.validateonexecution">
                <title>Validate getter on execution</title>

                <programlisting language="java">@Path("/")
class MyResourceClass {

    @Email
    @ValidateOnExecution
    public String getEmail() {
        return email;
    }

    ...
}</programlisting>
            </example>

            The default value for the <literal>type</literal> attribute of &lit.bv.ValidateOnExecution; is
            <literal>IMPLICIT</literal> which results in method <literal>getEmail</literal> being validated.
            <note>
                <para>
                    According to Bean Validation specification &lit.bv.ValidateOnExecution; cannot be overridden once is
                    declared on a method (i.e. in subclass/sub-interface) and in this situations a
                    <literal>ValidationException</literal> should be raised. This default behaviour can be suppressed by
                    setting &jersey.server.ServerProperties.BV_DISABLE_VALIDATE_ON_EXECUTABLE_OVERRIDE_CHECK;
                    property (Jersey specific) to &lit.true;.
                </para>
            </note>
        </para>
    </section>

    <section xml:id="bv.injecting">
        <title>Injecting</title>

        <para>
            Jersey allows you to inject registered resources/providers into your &bv.ConstraintValidator; implementation and you
            can inject &bv.Configuration;, &bv.ValidatorFactory; and &bv.Validator; as required by Bean Validation spec.

            <note>
                <para>
                    Injected &bv.Configuration;, &bv.ValidatorFactory; and &bv.Validator; do not inherit configuration provided
                    by &jersey.ext.ValidationConfig; and need to be configured manually.
                </para>
            </note>

            Injection of JAX-RS components into &lit.bv.ConstraintValidator;s is supported via a custom
            &lit.bv.ConstraintValidatorFactory; provided by Jersey. An example is shown in
            <xref linkend="bv.examples.injecting"/>.

            <example xml:id="bv.examples.injecting">
                <title>Injecting UriInfo into a ConstraintValidator</title>
                <programlisting language="java">public class EmailValidator implements ConstraintValidator&lt;Email, String&gt; {

    @Context
    private UriInfo uriInfo;

    public void initialize(Email email) {
        ...
    }

    public boolean isValid(String value, ConstraintValidatorContext context) {
        // Use UriInfo.

        ...
    }
}</programlisting>
            </example>
        </para>
        <para>
            Using a custom &bv.ConstraintValidatorFactory; of your own disables registration of the one provided by Jersey
            and injection support for resources/providers (if needed) has to be provided by this new implementation.
            <xref linkend="bv.examples.injecting.factory"/> shows how this can be achieved.

            <example xml:id="bv.examples.injecting.factory">
                <title>Support for injecting Jersey's resources/providers via ConstraintValidatorFactory.</title>
                <programlisting language="java">public class InjectingConstraintValidatorFactory implements ConstraintValidatorFactory {

    @Context
    private ResourceContext resourceContext;

    @Override
    public &lt;T extends ConstraintValidator&lt;?, ?&gt;&gt; T getInstance(final Class&lt;T&gt; key) {
        return resourceContext.getResource(key);
    }

    @Override
    public void releaseInstance(final ConstraintValidator&lt;?, ?&gt; instance) {
        // NOOP
    }
}</programlisting>
            </example>
            <note>
                <para>
                    This behaviour may likely change in one of the next version of Jersey to remove the need of
                    manually providing support for injecting resources/providers from Jersey in your own
                    &lit.bv.ConstraintValidatorFactory; implementation code.
                </para>
            </note>
        </para>
    </section>

    <section>
        <title>Error Reporting</title>

        <para>
            Bean Validation specification defines a small hierarchy of exceptions (they all inherit from
            &bv.ValidationException;) that could be thrown during initialization of validation engine or (for our case more
            importantly) during validation of input/output values (&bv.ConstraintViolationException;).
            If a thrown exception is a subclass of &lit.bv.ValidationException; <emphasis>except</emphasis>
            &lit.bv.ConstraintViolationException; then this exception is mapped to a HTTP response with status code 500
            (Internal Server Error).
            On the other hand, when a &lit.bv.ConstraintViolationException; is throw two different status code would be returned:

            <itemizedlist>
                <listitem>
                    <para>500 (Internal Server Error)</para>
                    <para>If the exception was thrown while validating a method return type.</para>
                </listitem>
                <listitem>
                    <para>400 (Bad Request)</para>
                    <para>Otherwise.</para>
                </listitem>
            </itemizedlist>
        </para>

        <section xml:id="bv.ValidationError">
            <title>ValidationError</title>

            <para>
                By default, (during mapping &lit.bv.ConstraintViolationException;s) Jersey doesn't return any entities that would
                include validation errors to the client. This default behaviour could be changed by enabling
                &jersey.server.ServerProperties.BV_SEND_ERROR_IN_RESPONSE; property in your application
                (<xref linkend="bv.example.jersey.properties"/>).
                When this property is enabled then our custom &jaxrs.ext.ExceptionMapper; (that is handling
                &lit.bv.ValidationException;s) would transform &lit.bv.ConstraintViolationException;(s) into
                &jersey.ext.ValidationError;(s) and set this object (collection) as the new response entity which Jersey is
                able to sent to the client.
                Four &lit.jaxrs.core.MediaType;s are currently supported when sending &lit.jersey.ext.ValidationError;s to the
                client:

                <itemizedlist>
                    <listitem>
                        <para><literal>text/plain</literal></para>
                    </listitem>
                    <listitem>
                        <para><literal>text/html</literal></para>
                    </listitem>
                    <listitem>
                        <para><literal>application/xml</literal></para>
                    </listitem>
                    <listitem>
                        <para><literal>application/json</literal></para>
                        <note>
                            <para>
                                Note: You need to register one of the JSON (JAXB) providers (e.g.
                                <link linkend='json.moxy'>MOXy</link>) to marshall validation errors to JSON.
                            </para>
                        </note>
                    </listitem>
                </itemizedlist>
            </para>
            <para>
                Let's take a look at &jersey.ext.ValidationError; class to see which properties are send to the client:

                <programlisting language="java">@XmlRootElement
public final class ValidationError {

    private String message;

    private String messageTemplate;

    private String path;

    private String invalidValue;

    ...
}</programlisting>

                The <literal>message</literal> property is the interpolated error message, <literal>messageTemplate</literal>
                represents a non-interpolated error message (or key from your constraint definition e.g.
                <literal>{jakarta.validation.constraints.NotNull.message}</literal>), <literal>path</literal> contains information
                about the path in the validated object graph to the property holding invalid value and
                <literal>invalidValue</literal> is the string representation of the invalid value itself.
            </para>
            <para>
                Here are few examples of &lit.jersey.ext.ValidationError; messages sent to client:

                <example>
                    <title>&lit.jersey.ext.ValidationError; to <literal>text/plain</literal></title>

                    <screen language="text" linenumbering="unnumbered">HTTP/1.1 500 Internal Server Error
Content-Length: 114
Content-Type: text/plain
Vary: Accept
<<<<<<< HEAD
Server: Jetty(11.0.0.beta3)
=======
Server: Jetty(9.4.28)
>>>>>>> 274cf15e

Contact with given ID does not exist. (path = ContactCardResource.getContact.&lt;return value&gt;, invalidValue = null)</screen>
                </example>

                <example>
                    <title>&lit.jersey.ext.ValidationError; to <literal>text/html</literal></title>
                    <screen language="xml" linenumbering="unnumbered">HTTP/1.1 500 Internal Server Error
Content-Length: ...
Content-Type: text/plain
Vary: Accept
<<<<<<< HEAD
Server: Jetty(11.0.0.beta3)
=======
Server: Jetty(9.4.28)
>>>>>>> 274cf15e

<![CDATA[<div class="validation-errors">
    <div class="validation-error">
        <span class="message">Contact with given ID does not exist.</span>
        (
        <span class="path">
            <strong>path</strong>
            = ContactCardResource.getContact.<return value>
        </span>
        ,
        <span class="invalid-value">
            <strong>invalidValue</strong>
            = null
        </span>
        )
    </div>
</div>]]></screen>
                </example>

                <example>
                    <title>&lit.jersey.ext.ValidationError; to <literal>application/xml</literal></title>
                    <screen language="xml" linenumbering="unnumbered">HTTP/1.1 500 Internal Server Error
Content-Length: ...
Content-Type: text/plain
Vary: Accept
<<<<<<< HEAD
Server: Jetty(11.0.0.beta3)
=======
Server: Jetty(9.4.28)
>>>>>>> 274cf15e

<![CDATA[<?xml version="1.0" encoding="UTF-8"?>
<validationErrors>
    <validationError>
        <message>Contact with given ID does not exist.</message>
        <messageTemplate>{contact.does.not.exist}</messageTemplate>
        <path>ContactCardResource.getContact.&lt;return value&gt;</path>
    </validationError>
</validationErrors>]]></screen>
                </example>

                <example>
                    <title>&lit.jersey.ext.ValidationError; to <literal>application/json</literal></title>
                    <screen language="xml" linenumbering="unnumbered">HTTP/1.1 500 Internal Server Error
Content-Length: 174
Content-Type: application/json
Vary: Accept
<<<<<<< HEAD
Server: Jetty(11.0.0.beta3)
=======
Server: Jetty(9.4.28)
>>>>>>> 274cf15e

[ {
   "message" : "Contact with given ID does not exist.",
   "messageTemplate" : "{contact.does.not.exist}",
   "path" : "ContactCardResource.getContact.&lt;return value&gt;"
} ]</screen>
                </example>
            </para>
        </section>
    </section>

    <section>
        <title>Example</title>

        <para>Examples are being processed to comply with Jakarta EE standards.</para>
    </section>
</chapter><|MERGE_RESOLUTION|>--- conflicted
+++ resolved
@@ -58,11 +58,7 @@
             </note>
 
             This module depends directly on
-<<<<<<< HEAD
             <link xlink:href="http://hibernate.org/validator/">Hibernate Validator</link>
-=======
-            <link xlink:href="http://www.hibernate.org/validator/">Hibernate Validator</link>
->>>>>>> 274cf15e
             which provides a most commonly used implementation of the Bean Validation API spec.
         </para>
         <para>
@@ -725,11 +721,7 @@
 Content-Length: 114
 Content-Type: text/plain
 Vary: Accept
-<<<<<<< HEAD
 Server: Jetty(11.0.0.beta3)
-=======
-Server: Jetty(9.4.28)
->>>>>>> 274cf15e
 
 Contact with given ID does not exist. (path = ContactCardResource.getContact.&lt;return value&gt;, invalidValue = null)</screen>
                 </example>
@@ -740,11 +732,7 @@
 Content-Length: ...
 Content-Type: text/plain
 Vary: Accept
-<<<<<<< HEAD
 Server: Jetty(11.0.0.beta3)
-=======
-Server: Jetty(9.4.28)
->>>>>>> 274cf15e
 
 <![CDATA[<div class="validation-errors">
     <div class="validation-error">
@@ -770,11 +758,7 @@
 Content-Length: ...
 Content-Type: text/plain
 Vary: Accept
-<<<<<<< HEAD
 Server: Jetty(11.0.0.beta3)
-=======
-Server: Jetty(9.4.28)
->>>>>>> 274cf15e
 
 <![CDATA[<?xml version="1.0" encoding="UTF-8"?>
 <validationErrors>
@@ -792,11 +776,7 @@
 Content-Length: 174
 Content-Type: application/json
 Vary: Accept
-<<<<<<< HEAD
 Server: Jetty(11.0.0.beta3)
-=======
-Server: Jetty(9.4.28)
->>>>>>> 274cf15e
 
 [ {
    "message" : "Contact with given ID does not exist.",
