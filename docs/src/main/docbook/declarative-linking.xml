--- conflicted
+++ resolved
@@ -59,7 +59,6 @@
             <programlisting language="xml" linenumbering="unnumbered">&lt;dependency&gt;
     &lt;groupId&gt;jakarta.el&lt;/groupId&gt;
     &lt;artifactId&gt;jakarta.el-api&lt;/artifactId&gt;
-<<<<<<< HEAD
     &lt;version&gt;&jakarta.el.version;&lt;/version&gt;
 &lt;/dependency&gt;</programlisting>
 
@@ -67,15 +66,6 @@
     &lt;groupId&gt;org.glassfish.web&lt;/groupId&gt;
     &lt;artifactId&gt;jakarta.el&lt;/artifactId&gt;
     &lt;version&gt;&jakarta.el-impl.version;&lt;/version&gt;
-=======
-    &lt;version&gt;&javax-el.version;&lt;/version&gt;
-&lt;/dependency&gt;</programlisting>
-
-            <programlisting language="xml" linenumbering="unnumbered">&lt;dependency&gt;
-    &lt;groupId&gt;org.glassfish&lt;/groupId&gt;
-    &lt;artifactId&gt;jakarta.el&lt;/artifactId&gt;
-    &lt;version&gt;&javax-el-impl.version;&lt;/version&gt;
->>>>>>> 274cf15e
 &lt;/dependency&gt;</programlisting>
 
             If you're not using Maven make sure to have all needed dependencies (see &jersey.ext.declarative-linking.deps.link;) on
