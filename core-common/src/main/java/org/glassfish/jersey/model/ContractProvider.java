/*
 * DO NOT ALTER OR REMOVE COPYRIGHT NOTICES OR THIS HEADER.
 *
 * Copyright (c) 2012-2017 Oracle and/or its affiliates. All rights reserved.
 *
 * The contents of this file are subject to the terms of either the GNU
 * General Public License Version 2 only ("GPL") or the Common Development
 * and Distribution License("CDDL") (collectively, the "License").  You
 * may not use this file except in compliance with the License.  You can
 * obtain a copy of the License at
 * http://glassfish.java.net/public/CDDL+GPL_1_1.html
 * or packager/legal/LICENSE.txt.  See the License for the specific
 * language governing permissions and limitations under the License.
 *
 * When distributing the software, include this License Header Notice in each
 * file and include the License file at packager/legal/LICENSE.txt.
 *
 * GPL Classpath Exception:
 * Oracle designates this particular file as subject to the "Classpath"
 * exception as provided by Oracle in the GPL Version 2 section of the License
 * file that accompanied this code.
 *
 * Modifications:
 * If applicable, add the following below the License Header, with the fields
 * enclosed by brackets [] replaced by your own identifying information:
 * "Portions Copyright [year] [name of copyright owner]"
 *
 * Contributor(s):
 * If you wish your version of this file to be governed by only the CDDL or
 * only the GPL Version 2, indicate your decision by adding "[Contributor]
 * elects to include this software in this distribution under the [CDDL or GPL
 * Version 2] license."  If you don't indicate a single choice of license, a
 * recipient has the option to distribute your version of this file under
 * either the CDDL, the GPL Version 2 or to extend the choice of license to
 * its licensees as provided above.  However, if you add GPL Version 2 code
 * and therefore, elected the GPL Version 2 license, then the option applies
 * only if the new code is made subject to such option by the copyright
 * holder.
 */

package org.glassfish.jersey.model;

import java.lang.annotation.Annotation;
import java.util.Collection;
import java.util.Collections;
import java.util.HashMap;
import java.util.IdentityHashMap;
import java.util.Map;
import java.util.Set;
import java.util.function.Function;
import java.util.stream.Collectors;

import javax.inject.Singleton;

/**
 * Jersey contract provider model.
 *
 * @author Marek Potociar (marek.potociar at oracle.com)
 */
public final class ContractProvider implements Scoped, NameBound {
    /**
     * "No priority" constant.
     */
    public static final int NO_PRIORITY = -1;

    /**
     * Create new contract provider model builder.
     *
     * @param implementationClass class which the contracts belong to.
     * @return new contract provider builder.
     */
    public static Builder builder(Class<?> implementationClass) {
        return new Builder(implementationClass);
    }

    /**
     * Create new contract provider model builder from an existing one.
     *
     * @param original existing contract provider model.
     * @return new contract provider builder.
     */
    public static Builder builder(final ContractProvider original) {
        return new Builder(original);
    }

    /**
     * Contract provider model builder.
     */
    public static final class Builder {

        private static final ContractProvider EMPTY_MODEL =
                new ContractProvider(null, Singleton.class, Collections.emptyMap(), NO_PRIORITY, Collections.emptySet());

        private Class<?> implementationClass = null;
        private Class<? extends Annotation> scope = null;
        private Map<Class<?>, Integer> contracts = new HashMap<>();
        private int defaultPriority = NO_PRIORITY;
        private Set<Class<? extends Annotation>> nameBindings = Collections.newSetFromMap(new IdentityHashMap<>());

        private Builder(Class<?> implementationClass) {
            this.implementationClass = implementationClass;
        }

        private Builder(final ContractProvider original) {
            this.implementationClass = original.implementationClass;
            this.scope = original.scope;
            this.contracts.putAll(original.contracts);
            this.defaultPriority = original.defaultPriority;
            this.nameBindings.addAll(original.nameBindings);
        }

        /**
         * Change contract provider scope. (Default scope is {@link Singleton}.)
         *
         * @param scope contract provider scope.
         * @return updated builder.
         */
        public Builder scope(final Class<? extends Annotation> scope) {
            this.scope = scope;
            return this;
        }

        /**
         * Add a new provided contract.
         *
         * @param contract additional provided contract.
         * @return updated builder.
         */
        public Builder addContract(final Class<?> contract) {
            return addContract(contract, defaultPriority);
        }

        /**
         * Add a new provided contract with priority.
         *
         * @param contract additional provided contract.
         * @param priority priority for the contract.
         * @return updated builder.
         */
        public Builder addContract(final Class<?> contract, final int priority) {
            contracts.put(contract, priority);
            return this;
        }

        /**
         * Add a new provided contracts.
         *
         * @param contracts additional provided contracts.
         * @return updated builder.
         */
        public Builder addContracts(final Map<Class<?>, Integer> contracts) {
            this.contracts.putAll(contracts);
            return this;
        }

        /**
         * Add a new provided contracts.
         *
         * @param contracts additional provided contracts.
         * @return updated builder.
         */
        public Builder addContracts(final Collection<Class<?>> contracts) {
            for (final Class<?> contract : contracts) {
                addContract(contract, defaultPriority);
            }
            return this;
        }

        /**
         * Set the contract default provider priority. (Default value is {@link ContractProvider#NO_PRIORITY})
         *
         * @param defaultPriority default contract provider priority.
         * @return updated builder.
         */
        public Builder defaultPriority(final int defaultPriority) {
            this.defaultPriority = defaultPriority;
            return this;
        }

        /**
         * Add a new contract provider name binding.
         *
         * @param binding name binding.
         * @return updated builder.
         */
        public Builder addNameBinding(final Class<? extends Annotation> binding) {
            this.nameBindings.add(binding);
            return this;
        }

        /**
         * Get the scope of the built contract provider model.
         *
         * @return scope associated with the model or {@code null} if no scope
         * has been set explicitly.
         */
        public Class<? extends Annotation> getScope() {
            return scope;
        }

        /**
         * Get the map of contracts for the built contract provider model.
         *
         * @return contracts associated with the model.
         */
        public Map<Class<?>, Integer> getContracts() {
            return contracts;
        }

        /**
         * Get the default priority of the built contract provider model.
         *
         * @return default priority associated with the model.
         */
        public int getDefaultPriority() {
            return defaultPriority;
        }

        /**
         * Get name bindings of the built contract provider model.
         *
         * @return name bindings associated with the model.
         */
        public Set<Class<? extends Annotation>> getNameBindings() {
            return nameBindings;
        }

        /**
         * Build a new contract provider model.
         *
         * @return new contract provider model.
         */
        public ContractProvider build() {
            if (scope == null) {
                scope = Singleton.class;
            }

            final Map<Class<?>, Integer> _contracts = (contracts.isEmpty())
<<<<<<< HEAD
                    ? Collections.emptyMap()
=======
                    ? Collections.<Class<?>, Integer>emptyMap()
>>>>>>> e5eb1331
                    : contracts.entrySet()
                               .stream()
                               .collect(Collectors.toMap((Function<Map.Entry<Class<?>, Integer>, Class<?>>) Map.Entry::getKey,
                                                         classIntegerEntry -> {
                                                             Integer priority = classIntegerEntry.getValue();
                                                             return (priority != NO_PRIORITY) ? priority : defaultPriority;
                                                         }));
<<<<<<< HEAD

=======
>>>>>>> e5eb1331

            final Set<Class<? extends Annotation>> bindings = (nameBindings.isEmpty())
                    ? Collections.emptySet() : Collections.unmodifiableSet(nameBindings);

            if (implementationClass == null && scope == Singleton.class && _contracts.isEmpty() && defaultPriority == NO_PRIORITY
                    && bindings.isEmpty()) {
                return EMPTY_MODEL;
            }

            return new ContractProvider(implementationClass, scope, _contracts, defaultPriority, bindings);
        }
    }

    private final Class<?> implementationClass;
    private final Map<Class<?>, Integer> contracts;
    private final int defaultPriority;
    private final Set<Class<? extends Annotation>> nameBindings;
    private final Class<? extends Annotation> scope;

    private ContractProvider(
            final Class<?> implementationClass,
            final Class<? extends Annotation> scope,
            final Map<Class<?>, Integer> contracts,
            final int defaultPriority,
            final Set<Class<? extends Annotation>> nameBindings) {

        this.implementationClass = implementationClass;
        this.scope = scope;
        this.contracts = contracts;
        this.defaultPriority = defaultPriority;
        this.nameBindings = nameBindings;
    }

    @Override
    public Class<? extends Annotation> getScope() {
        return scope;
    }

    /**
     * Get the implementation class which the contracts belong to.
     *
     * @return implementation class.
     */
    public Class<?> getImplementationClass() {
        return implementationClass;
    }

    /**
     * Get provided contracts recognized by Jersey.
     *
     * @return provided contracts.
     *
     * @see org.glassfish.jersey.spi.Contract
     */
    public Set<Class<?>> getContracts() {
        return contracts.keySet();
    }

    /**
     * Get the map of contracts and their priorities.
     *
     * @return contracts and their priorities.
     */
    public Map<Class<?>, Integer> getContractMap() {
        return contracts;
    }

    @Override
    public boolean isNameBound() {
        return !nameBindings.isEmpty();
    }

    /**
     * Get the provider contract priority, if set, default component provider, if not set.
     *
     * @param contract provider contract.
     * @return provider priority.
     *
     * @see javax.annotation.Priority
     */
    public int getPriority(final Class<?> contract) {
        if (contracts.containsKey(contract)) {
            return contracts.get(contract);
        }
        return defaultPriority;
    }

    @Override
    public Set<Class<? extends Annotation>> getNameBindings() {
        return nameBindings;
    }
}<|MERGE_RESOLUTION|>--- conflicted
+++ resolved
@@ -236,11 +236,7 @@
             }
 
             final Map<Class<?>, Integer> _contracts = (contracts.isEmpty())
-<<<<<<< HEAD
                     ? Collections.emptyMap()
-=======
-                    ? Collections.<Class<?>, Integer>emptyMap()
->>>>>>> e5eb1331
                     : contracts.entrySet()
                                .stream()
                                .collect(Collectors.toMap((Function<Map.Entry<Class<?>, Integer>, Class<?>>) Map.Entry::getKey,
@@ -248,10 +244,6 @@
                                                              Integer priority = classIntegerEntry.getValue();
                                                              return (priority != NO_PRIORITY) ? priority : defaultPriority;
                                                          }));
-<<<<<<< HEAD
-
-=======
->>>>>>> e5eb1331
 
             final Set<Class<? extends Annotation>> bindings = (nameBindings.isEmpty())
                     ? Collections.emptySet() : Collections.unmodifiableSet(nameBindings);
