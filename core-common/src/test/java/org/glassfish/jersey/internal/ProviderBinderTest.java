--- conflicted
+++ resolved
@@ -205,15 +205,9 @@
     private <T> Collection<T> instancesOfType(final Class<T> c, Collection<?> collection) {
 
         return collection.stream()
-<<<<<<< HEAD
-                  .filter((java.util.function.Predicate<Object>) o -> o.getClass() == c)
-                  .map((java.util.function.Function<Object, T>) c::cast)
-                  .collect(Collectors.toList());
-=======
                 .filter((java.util.function.Predicate<Object>) o -> o.getClass() == c)
                 .map((java.util.function.Function<Object, T>) c::cast)
                 .collect(Collectors.toList());
->>>>>>> e5eb1331
     }
 
 
