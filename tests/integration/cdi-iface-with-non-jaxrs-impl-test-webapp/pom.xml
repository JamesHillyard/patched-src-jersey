<?xml version="1.0" encoding="UTF-8"?>
<!--

    DO NOT ALTER OR REMOVE COPYRIGHT NOTICES OR THIS HEADER.

    Copyright (c) 2014-2017 Oracle and/or its affiliates. All rights reserved.

    The contents of this file are subject to the terms of either the GNU
    General Public License Version 2 only ("GPL") or the Common Development
    and Distribution License("CDDL") (collectively, the "License").  You
    may not use this file except in compliance with the License.  You can
    obtain a copy of the License at
    http://glassfish.java.net/public/CDDL+GPL_1_1.html
    or packager/legal/LICENSE.txt.  See the License for the specific
    language governing permissions and limitations under the License.

    When distributing the software, include this License Header Notice in each
    file and include the License file at packager/legal/LICENSE.txt.

    GPL Classpath Exception:
    Oracle designates this particular file as subject to the "Classpath"
    exception as provided by Oracle in the GPL Version 2 section of the License
    file that accompanied this code.

    Modifications:
    If applicable, add the following below the License Header, with the fields
    enclosed by brackets [] replaced by your own identifying information:
    "Portions Copyright [year] [name of copyright owner]"

    Contributor(s):
    If you wish your version of this file to be governed by only the CDDL or
    only the GPL Version 2, indicate your decision by adding "[Contributor]
    elects to include this software in this distribution under the [CDDL or GPL
    Version 2] license."  If you don't indicate a single choice of license, a
    recipient has the option to distribute your version of this file under
    either the CDDL, the GPL Version 2 or to extend the choice of license to
    its licensees as provided above.  However, if you add GPL Version 2 code
    and therefore, elected the GPL Version 2 license, then the option applies
    only if the new code is made subject to such option by the copyright
    holder.

-->
<project xmlns="http://maven.apache.org/POM/4.0.0" xmlns:xsi="http://www.w3.org/2001/XMLSchema-instance" xsi:schemaLocation="http://maven.apache.org/POM/4.0.0 http://maven.apache.org/xsd/maven-4.0.0.xsd">
    <modelVersion>4.0.0</modelVersion>
    <parent>
        <groupId>org.glassfish.jersey.tests.integration</groupId>
        <artifactId>project</artifactId>
<<<<<<< HEAD
        <version>3.0-SNAPSHOT</version>
=======
        <version>2.26-SNAPSHOT</version>
>>>>>>> e5eb1331
    </parent>

    <artifactId>cdi-iface-with-non-jaxrs-impl-test-webapp</artifactId>
    <packaging>war</packaging>
    <name>jersey-tests-cdi-iface-with-non-jaxrs-impl-test-webapp</name>

    <description>Jersey CDI using non JAX-RS implementation for CDI injection</description>

    <dependencies>
        <dependency>
            <groupId>javax.ws.rs</groupId>
            <artifactId>javax.ws.rs-api</artifactId>
            <scope>provided</scope>
        </dependency>
        <dependency>
            <groupId>javax.enterprise</groupId>
            <artifactId>cdi-api</artifactId>
            <scope>provided</scope>
        </dependency>

         <dependency>
            <groupId>org.glassfish.jersey.test-framework.providers</groupId>
            <artifactId>jersey-test-framework-provider-bundle</artifactId>
            <type>pom</type>
            <scope>test</scope>
        </dependency>
    </dependencies>

    <build>
        <finalName>${project.artifactId}</finalName>
        <plugins>
            <plugin>
                <artifactId>maven-surefire-plugin</artifactId>
                <configuration>
                    <skipTests>${skipTests}</skipTests>
                    <systemPropertyVariables>
                        <jersey.config.test.container.factory>${testContainerFactory}</jersey.config.test.container.factory>
                        <jersey.config.test.container.port>${testContainerPort}</jersey.config.test.container.port>
                    </systemPropertyVariables>
                </configuration>
            </plugin>
        </plugins>
    </build>

    <properties>
        <skipTests>true</skipTests>
        <testContainerFactory>org.glassfish.jersey.test.external.ExternalTestContainerFactory</testContainerFactory>
        <testContainerPort>8080</testContainerPort>
    </properties>
</project><|MERGE_RESOLUTION|>--- conflicted
+++ resolved
@@ -45,11 +45,7 @@
     <parent>
         <groupId>org.glassfish.jersey.tests.integration</groupId>
         <artifactId>project</artifactId>
-<<<<<<< HEAD
-        <version>3.0-SNAPSHOT</version>
-=======
         <version>2.26-SNAPSHOT</version>
->>>>>>> e5eb1331
     </parent>
 
     <artifactId>cdi-iface-with-non-jaxrs-impl-test-webapp</artifactId>
