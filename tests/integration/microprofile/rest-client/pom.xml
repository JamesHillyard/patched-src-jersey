<?xml version="1.0" encoding="UTF-8"?>
<!--

    Copyright (c) 2019, 2021 Oracle and/or its affiliates. All rights reserved.

    This program and the accompanying materials are made available under the
    terms of the Eclipse Public License v. 2.0, which is available at
    http://www.eclipse.org/legal/epl-2.0.

    This Source Code may also be made available under the following Secondary
    Licenses when the conditions for such availability set forth in the
    Eclipse Public License v. 2.0 are satisfied: GNU General Public License,
    version 2 with the GNU Classpath Exception, which is available at
    https://www.gnu.org/software/classpath/license.html.

    SPDX-License-Identifier: EPL-2.0 OR GPL-2.0 WITH Classpath-exception-2.0

-->

<project xmlns="http://maven.apache.org/POM/4.0.0"
        xmlns:xsi="http://www.w3.org/2001/XMLSchema-instance"
        xsi:schemaLocation="http://maven.apache.org/POM/4.0.0 http://maven.apache.org/xsd/maven-4.0.0.xsd">
    <parent>
        <artifactId>microprofile-integration-project</artifactId>
        <groupId>org.glassfish.jersey.tests.integration.microprofile</groupId>
        <version>3.0-SNAPSHOT</version>
    </parent>
    <modelVersion>4.0.0</modelVersion>

    <artifactId>jersey-rest-client-tck</artifactId>

    <dependencies>
        <dependency>
            <groupId>org.glassfish.jersey.ext.microprofile</groupId>
            <artifactId>jersey-mp-rest-client</artifactId>
            <version>${project.version}</version>
            <scope>test</scope>
        </dependency>
        <!-- Overrides CDI from parent pom -->
        <dependency>
            <groupId>jakarta.enterprise</groupId>
            <artifactId>jakarta.enterprise.cdi-api</artifactId>
<<<<<<< HEAD
<!--            <version>2.0</version>-->
=======
>>>>>>> e129ced6
        </dependency>
        <dependency>
            <groupId>org.jboss.weld.se</groupId>
            <artifactId>weld-se-core</artifactId>
            <scope>test</scope>
        </dependency>
        <dependency>
            <groupId>io.smallrye</groupId>
            <artifactId>smallrye-config</artifactId>
            <version>1.3.6</version>
            <scope>test</scope>
            <exclusions>
                <exclusion>
                    <groupId>javax.enterprise</groupId>
                    <artifactId>cdi-api</artifactId>
                </exclusion>
            </exclusions>
        </dependency>
        <dependency>
            <groupId>org.eclipse.microprofile.rest.client</groupId>
            <artifactId>microprofile-rest-client-tck</artifactId>
            <version>2.0</version>
            <scope>test</scope>
        </dependency>
        <dependency>
            <groupId>junit</groupId>
            <artifactId>junit</artifactId>
            <scope>test</scope>
        </dependency>
        <dependency>
            <groupId>org.testng</groupId>
            <artifactId>testng</artifactId>
            <scope>test</scope>
        </dependency>
        <dependency>
            <groupId>com.github.tomakehurst</groupId>
            <artifactId>wiremock</artifactId>
            <version>2.21.0</version>
            <scope>test</scope>
        </dependency>
        <dependency>
            <groupId>org.jboss.arquillian.testng</groupId>
            <artifactId>arquillian-testng-container</artifactId>
            <version>1.4.1.Final</version>
            <scope>test</scope>
        </dependency>
        <dependency>
            <groupId>org.jboss.arquillian.container</groupId>
            <artifactId>arquillian-container-test-spi</artifactId>
            <version>1.4.1.Final</version>
            <scope>test</scope>
        </dependency>
        <dependency>
            <groupId>org.jboss.arquillian.container</groupId>
            <artifactId>arquillian-weld-embedded</artifactId>
            <version>2.1.0.Final</version>
            <scope>test</scope>
        </dependency>
        <dependency>
            <groupId>org.glassfish.jersey.test-framework</groupId>
            <artifactId>jersey-test-framework-core</artifactId>
            <scope>test</scope>
        </dependency>
        <dependency>
            <groupId>org.glassfish.jersey.test-framework.providers</groupId>
            <artifactId>jersey-test-framework-provider-bundle</artifactId>
            <type>pom</type>
            <scope>test</scope>
        </dependency>
        <dependency>
            <groupId>org.glassfish.jersey.connectors</groupId>
            <artifactId>jersey-apache-connector</artifactId>
            <scope>test</scope>
        </dependency>
        <dependency>
            <groupId>org.eclipse.jetty</groupId>
            <artifactId>jetty-servlet</artifactId>
            <version>${jetty.version}</version>
            <scope>test</scope>
        </dependency>
        <dependency>
            <groupId>org.glassfish.jersey.ext.cdi</groupId>
            <artifactId>jersey-weld2-se</artifactId>
            <scope>test</scope>
        </dependency>
    </dependencies>

    <dependencyManagement>
        <dependencies>
            <dependency>
                <groupId>org.eclipse.jetty</groupId>
                <artifactId>jetty-bom</artifactId>
                <version>${jetty.version}</version>
                <type>pom</type>
            </dependency>
        </dependencies>
    </dependencyManagement>

    <profiles>
        <profile>
            <id>testRunner</id>
            <activation>
                <property>
                    <name>skipTests</name>
                    <value>!true</value>
                </property>
            </activation>
            <build>
                <plugins>
                    <plugin>
                        <groupId>org.apache.maven.plugins</groupId>
                        <artifactId>maven-surefire-plugin</artifactId>
                        <dependencies>
                            <dependency>
                                <groupId>org.apache.maven.surefire</groupId>
                                <artifactId>surefire-junit47</artifactId>
                                <version>${surefire.version}</version>
                            </dependency>
                            <dependency>
                                <groupId>org.apache.maven.surefire</groupId>
                                <artifactId>surefire-testng</artifactId>
                                <version>${surefire.version}</version>
                            </dependency>
                        </dependencies>
                        <configuration>
                            <threadCount>1</threadCount>
                            <suiteXmlFiles>
                                <suiteXmlFile>tck-suite.xml</suiteXmlFile>
                            </suiteXmlFiles>
                        </configuration>
                    </plugin>
                    <plugin>
                        <groupId>uk.co.deliverymind</groupId>
                        <artifactId>wiremock-maven-plugin</artifactId>
                        <version>2.7.0</version>
                        <executions>
                            <execution>
                                <phase>test-compile</phase>
                                <goals>
                                    <goal>run</goal>
                                </goals>
                                <configuration>
                                    <dir>target/classes</dir>
                                    <params>--port=8765</params>
                                    <!-- Enable verbose for more detailed output-->
                                    <!-- <params>&#45;&#45;verbose</params>-->
                                </configuration>
                            </execution>
                        </executions>
                    </plugin>
                </plugins>
            </build>
        </profile>
    </profiles>

    <properties>
        <surefire.security.argline>-Djava.security.manager -Djava.security.policy=${project.build.directory}/test-classes/server.policy</surefire.security.argline>
    </properties>


</project><|MERGE_RESOLUTION|>--- conflicted
+++ resolved
@@ -40,10 +40,6 @@
         <dependency>
             <groupId>jakarta.enterprise</groupId>
             <artifactId>jakarta.enterprise.cdi-api</artifactId>
-<<<<<<< HEAD
-<!--            <version>2.0</version>-->
-=======
->>>>>>> e129ced6
         </dependency>
         <dependency>
             <groupId>org.jboss.weld.se</groupId>
