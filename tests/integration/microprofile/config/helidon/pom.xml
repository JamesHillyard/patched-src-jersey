<?xml version="1.0" encoding="UTF-8"?>
<!--

    Copyright (c) 2019, 2021 Oracle and/or its affiliates. All rights reserved.

    This program and the accompanying materials are made available under the
    terms of the Eclipse Public License v. 2.0, which is available at
    http://www.eclipse.org/legal/epl-2.0.

    This Source Code may also be made available under the following Secondary
    Licenses when the conditions for such availability set forth in the
    Eclipse Public License v. 2.0 are satisfied: GNU General Public License,
    version 2 with the GNU Classpath Exception, which is available at
    https://www.gnu.org/software/classpath/license.html.

    SPDX-License-Identifier: EPL-2.0 OR GPL-2.0 WITH Classpath-exception-2.0

-->
<project xmlns="http://maven.apache.org/POM/4.0.0"
         xmlns:xsi="http://www.w3.org/2001/XMLSchema-instance"
         xsi:schemaLocation="http://maven.apache.org/POM/4.0.0 http://maven.apache.org/xsd/maven-4.0.0.xsd">
    <parent>
        <artifactId>microprofile-config-project</artifactId>
        <groupId>org.glassfish.jersey.tests.integration.microprofile</groupId>
<<<<<<< HEAD
        <version>3.1.0-SNAPSHOT</version>
=======
        <version>2.35-SNAPSHOT</version>
>>>>>>> 6206ef66
    </parent>
    <modelVersion>4.0.0</modelVersion>

    <artifactId>helidon-config-webapp</artifactId>
    <packaging>war</packaging>

    <dependencies>
        <dependency>
            <groupId>org.glassfish.jersey.tests.integration.microprofile</groupId>
            <artifactId>config-webapp</artifactId>
            <version>${project.version}</version>
            <scope>test</scope>
        </dependency>
        <dependency>
            <groupId>org.glassfish.jersey.ext.microprofile</groupId>
            <artifactId>jersey-mp-config</artifactId>
            <scope>test</scope>
        </dependency>
        <dependency>
            <groupId>io.helidon.config</groupId>
            <artifactId>helidon-config</artifactId>
            <version>${helidon.version}</version>
            <scope>test</scope>
        </dependency>
        <dependency>
            <groupId>io.helidon.microprofile.config</groupId>
            <artifactId>helidon-microprofile-config</artifactId>
            <version>${helidon.version}</version>
            <scope>test</scope>
        </dependency>
        <dependency>
            <groupId>org.glassfish.jersey.test-framework</groupId>
            <artifactId>jersey-test-framework-core</artifactId>
            <scope>test</scope>
        </dependency>
        <dependency>
            <groupId>org.glassfish.jersey.test-framework.providers</groupId>
            <artifactId>jersey-test-framework-provider-grizzly2</artifactId>
            <scope>test</scope>
        </dependency>
        <dependency>
            <groupId>org.glassfish.jersey.test-framework.providers</groupId>
            <artifactId>jersey-test-framework-provider-bundle</artifactId>
            <type>pom</type>
            <scope>test</scope>
        </dependency>
    </dependencies>


    <build>
        <plugins>
            <plugin>
                <groupId>org.apache.maven.plugins</groupId>
                <artifactId>maven-compiler-plugin</artifactId>
            </plugin>
            <plugin>
                <groupId>org.apache.maven.plugins</groupId>
                <artifactId>maven-failsafe-plugin</artifactId>
            </plugin>
            <plugin>
                <groupId>org.mortbay.jetty</groupId>
                <artifactId>jetty-maven-plugin</artifactId>
            </plugin>
        </plugins>
    </build>

</project><|MERGE_RESOLUTION|>--- conflicted
+++ resolved
@@ -22,11 +22,7 @@
     <parent>
         <artifactId>microprofile-config-project</artifactId>
         <groupId>org.glassfish.jersey.tests.integration.microprofile</groupId>
-<<<<<<< HEAD
         <version>3.1.0-SNAPSHOT</version>
-=======
-        <version>2.35-SNAPSHOT</version>
->>>>>>> 6206ef66
     </parent>
     <modelVersion>4.0.0</modelVersion>
 
