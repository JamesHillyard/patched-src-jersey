--- conflicted
+++ resolved
@@ -1,11 +1,7 @@
 /*
  * DO NOT ALTER OR REMOVE COPYRIGHT NOTICES OR THIS HEADER.
  *
-<<<<<<< HEAD
- * Copyright (c) 2013-2016 Oracle and/or its affiliates. All rights reserved.
-=======
  * Copyright (c) 2013-2017 Oracle and/or its affiliates. All rights reserved.
->>>>>>> e5eb1331
  *
  * The contents of this file are subject to the terms of either the GNU
  * General Public License Version 2 only ("GPL") or the Common Development
@@ -48,10 +44,6 @@
 import java.security.Principal;
 import java.util.Arrays;
 import java.util.Collections;
-<<<<<<< HEAD
-=======
-import java.util.HashSet;
->>>>>>> e5eb1331
 import java.util.logging.Logger;
 import java.util.stream.Collectors;
 
@@ -116,15 +108,9 @@
         };
 
         oAuthProvider.addAccessToken(PROMETHEUS_TOKEN, PROMETHEUS_SECRET, CONSUMER_KEY,
-<<<<<<< HEAD
                 "http://callback.url", prometheusPrincipal,
                 Arrays.asList("admin", "user").stream().collect(Collectors.toSet()),
                 new MultivaluedHashMap<String, String>());
-=======
-                                     "http://callback.url", prometheusPrincipal,
-                                     new HashSet<>(Arrays.asList("admin", "user")),
-                                     new MultivaluedHashMap<String, String>());
->>>>>>> e5eb1331
         final OAuth1ServerFeature oAuth1ServerFeature = new OAuth1ServerFeature(oAuthProvider,
                 "requestTokenSpecialUri", "accessTokenSpecialUri");
         final ResourceConfig resourceConfig = new ResourceConfig();
