--- conflicted
+++ resolved
@@ -63,11 +63,7 @@
                 mavenBundle().groupId("org.hibernate.validator").artifactId("hibernate-validator").versionAsInProject(),
                 mavenBundle().groupId("org.jboss.logging").artifactId("jboss-logging").versionAsInProject(),
                 mavenBundle().groupId("com.fasterxml").artifactId("classmate").versionAsInProject(),
-<<<<<<< HEAD
-                mavenBundle().groupId("org.glassfish").artifactId("javax.el").versionAsInProject()
-=======
                 mavenBundle().groupId("org.glassfish").artifactId("jakarta.el").versionAsInProject()
->>>>>>> bda83c9b
         ));
 
         return Helper.asArray(options);
