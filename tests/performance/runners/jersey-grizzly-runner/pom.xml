--- conflicted
+++ resolved
@@ -22,11 +22,7 @@
     <parent>
         <groupId>org.glassfish.jersey.tests.performance.runners</groupId>
         <artifactId>project</artifactId>
-<<<<<<< HEAD
         <version>3.1.0-SNAPSHOT</version>
-=======
-        <version>2.35-SNAPSHOT</version>
->>>>>>> 6206ef66
     </parent>
 
 
