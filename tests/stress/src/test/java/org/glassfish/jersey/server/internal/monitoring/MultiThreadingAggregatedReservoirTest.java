--- conflicted
+++ resolved
@@ -1,11 +1,7 @@
 /*
  * DO NOT ALTER OR REMOVE COPYRIGHT NOTICES OR THIS HEADER.
  *
-<<<<<<< HEAD
- * Copyright (c) 2015-2016 Oracle and/or its affiliates. All rights reserved.
-=======
  * Copyright (c) 2015-2017 Oracle and/or its affiliates. All rights reserved.
->>>>>>> e5eb1331
  *
  * The contents of this file are subject to the terms of either the GNU
  * General Public License Version 2 only ("GPL") or the Common Development
@@ -92,23 +88,6 @@
     private final long startTime = System.nanoTime();
     private final TimeUnit startUnitTime = TimeUnit.NANOSECONDS;
 
-<<<<<<< HEAD
-    private final AggregatingTrimmer trimmer = new AggregatingTrimmer(startTime(), startUnitTime, 10, TimeUnit.MICROSECONDS);
-    private final SlidingWindowTimeReservoir time10usReservoir = new SlidingWindowTimeReservoir(10, TimeUnit.MICROSECONDS,
-            startTime(), startUnitTime, trimmer);
-    private final AggregatedSlidingWindowTimeReservoir time1DayAggregatedReservoir = new AggregatedSlidingWindowTimeReservoir(1,
-            TimeUnit.DAYS,
-            startTime(), startUnitTime, trimmer);
-    private final AggregatedSlidingWindowTimeReservoir time10DaysAggregatedReservoir = new AggregatedSlidingWindowTimeReservoir(
-            10, TimeUnit.DAYS,
-            startTime(), startUnitTime, trimmer);
-    private final List<AggregatedSlidingWindowTimeReservoir> aggregatedTimeReservoirs = new CopyOnWriteArrayList<>(
-            Arrays.asList(
-                    new AggregatedSlidingWindowTimeReservoir(1, TimeUnit.SECONDS, startTime(), startUnitTime, trimmer),
-                    time1DayAggregatedReservoir,
-                    time10DaysAggregatedReservoir
-            ));
-=======
     private final AggregatingTrimmer trimmer =
             new AggregatingTrimmer(startTime(), startUnitTime, 10, TimeUnit.MICROSECONDS);
     private final SlidingWindowTimeReservoir time10usReservoir =
@@ -130,7 +109,6 @@
                             time1DayAggregatedReservoir,
                             time10DaysAggregatedReservoir
                     ));
->>>>>>> e5eb1331
 
     /**
      * Determines the start time of the test.
