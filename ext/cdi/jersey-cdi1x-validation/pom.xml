<?xml version="1.0" encoding="UTF-8"?>
<!--

    Copyright (c) 2015, 2019 Oracle and/or its affiliates. All rights reserved.

    This program and the accompanying materials are made available under the
    terms of the Eclipse Public License v. 2.0, which is available at
    http://www.eclipse.org/legal/epl-2.0.

    This Source Code may also be made available under the following Secondary
    Licenses when the conditions for such availability set forth in the
    Eclipse Public License v. 2.0 are satisfied: GNU General Public License,
    version 2 with the GNU Classpath Exception, which is available at
    https://www.gnu.org/software/classpath/license.html.

    SPDX-License-Identifier: EPL-2.0 OR GPL-2.0 WITH Classpath-exception-2.0

-->

<project xmlns="http://maven.apache.org/POM/4.0.0" xmlns:xsi="http://www.w3.org/2001/XMLSchema-instance" xsi:schemaLocation="http://maven.apache.org/POM/4.0.0 http://maven.apache.org/maven-v4_0_0.xsd">
    <modelVersion>4.0.0</modelVersion>

    <parent>
        <groupId>org.glassfish.jersey.ext.cdi</groupId>
        <artifactId>project</artifactId>
        <version>2.28-SNAPSHOT</version>
    </parent>

    <artifactId>jersey-cdi1x-validation</artifactId>
    <packaging>jar</packaging>
    <name>jersey-ext-cdi1x-validation</name>

    <description>Jersey CDI 1.x Bean Validation Support</description>

    <dependencies>

        <dependency>
            <groupId>org.glassfish.jersey.core</groupId>
            <artifactId>jersey-server</artifactId>
            <version>${project.version}</version>
        </dependency>

        <dependency>
            <groupId>org.hibernate.validator</groupId>
            <artifactId>hibernate-validator-cdi</artifactId>
            <scope>provided</scope>
        </dependency>

        <dependency>
            <groupId>javax.enterprise</groupId>
            <artifactId>cdi-api</artifactId>
            <scope>provided</scope>
            <version>1.2</version>
            <exclusions>
                <!-- Remove ancient javax.el that causes problems with Hibernate -->
                <exclusion>
                    <groupId>javax.el</groupId>
                    <artifactId>el-api</artifactId>
                </exclusion>
<<<<<<< HEAD
=======
                <exclusion>
                    <groupId>jakarta.el</groupId>
                    <artifactId>jakarta.el-api</artifactId>
                </exclusion>
>>>>>>> bda83c9b
            </exclusions>
        </dependency>

    </dependencies>

    <build>
        <pluginManagement>
            <plugins>
                <plugin>
                    <groupId>org.apache.maven.plugins</groupId>
                    <artifactId>maven-javadoc-plugin</artifactId>
                    <configuration>
                        <!--
                            Excluding only *.tests.* packages for this module. At least one class has to exist in non-excluded
                            packages to generate proper -javadoc.jar file. See https://jira.codehaus.org/browse/MJAVADOC-329
                          -->
                        <excludePackageNames>*.tests.*</excludePackageNames>
                    </configuration>
                </plugin>
            </plugins>
        </pluginManagement>
        <plugins>
            <plugin>
                <groupId>com.sun.istack</groupId>
                <artifactId>istack-commons-maven-plugin</artifactId>
                <inherited>true</inherited>
            </plugin>
            <plugin>
                <groupId>org.codehaus.mojo</groupId>
                <artifactId>build-helper-maven-plugin</artifactId>
                <inherited>true</inherited>
            </plugin>
            <plugin>
                <groupId>org.apache.felix</groupId>
                <artifactId>maven-bundle-plugin</artifactId>
                <inherited>true</inherited>
                <extensions>true</extensions>
                <configuration>
                    <instructions>
                        <Export-Package>org.glassfish.jersey.ext.cdi1x.validation.internal;version=${project.version}</Export-Package>
                        <Import-Package>javax.annotation.*;version="!",*</Import-Package>
                    </instructions>
                </configuration>
            </plugin>
        </plugins>
    </build>

</project><|MERGE_RESOLUTION|>--- conflicted
+++ resolved
@@ -57,13 +57,10 @@
                     <groupId>javax.el</groupId>
                     <artifactId>el-api</artifactId>
                 </exclusion>
-<<<<<<< HEAD
-=======
                 <exclusion>
                     <groupId>jakarta.el</groupId>
                     <artifactId>jakarta.el-api</artifactId>
                 </exclusion>
->>>>>>> bda83c9b
             </exclusions>
         </dependency>
 
