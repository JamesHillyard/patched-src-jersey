<?xml version="1.0" encoding="UTF-8"?>
<!--

    Copyright (c) 2019, 2021 Oracle and/or its affiliates. All rights reserved.

    This program and the accompanying materials are made available under the
    terms of the Eclipse Public License v. 2.0, which is available at
    http://www.eclipse.org/legal/epl-2.0.

    This Source Code may also be made available under the following Secondary
    Licenses when the conditions for such availability set forth in the
    Eclipse Public License v. 2.0 are satisfied: GNU General Public License,
    version 2 with the GNU Classpath Exception, which is available at
    https://www.gnu.org/software/classpath/license.html.

    SPDX-License-Identifier: EPL-2.0 OR GPL-2.0 WITH Classpath-exception-2.0

-->
<project xmlns="http://maven.apache.org/POM/4.0.0"
         xmlns:xsi="http://www.w3.org/2001/XMLSchema-instance"
         xsi:schemaLocation="http://maven.apache.org/POM/4.0.0 http://maven.apache.org/xsd/maven-4.0.0.xsd">
    <parent>
        <artifactId>project</artifactId>
        <groupId>org.glassfish.jersey.ext.microprofile</groupId>
        <version>3.0.0-SNAPSHOT</version>
    </parent>
    <modelVersion>4.0.0</modelVersion>

    <artifactId>jersey-mp-rest-client</artifactId>

    <dependencies>
        <dependency>
            <groupId>org.eclipse.microprofile.rest.client</groupId>
            <artifactId>microprofile-rest-client-api</artifactId>
<<<<<<< HEAD
            <version>1.3.3</version>
=======
            <version>2.0</version>
>>>>>>> bcfba2be
        </dependency>
        <dependency>
            <groupId>org.eclipse.microprofile.config</groupId>
            <artifactId>microprofile-config-api</artifactId>
            <version>1.3</version>
        </dependency>
        <dependency>
            <groupId>org.glassfish.jersey.core</groupId>
            <artifactId>jersey-client</artifactId>
            <version>${project.version}</version>
        </dependency>
        <dependency>
            <groupId>org.glassfish.jersey.core</groupId>
            <artifactId>jersey-server</artifactId>
            <version>${project.version}</version>
        </dependency>
        <dependency>
            <groupId>org.glassfish.jersey.inject</groupId>
            <artifactId>jersey-hk2</artifactId>
            <version>${project.version}</version>
        </dependency>
        <dependency>
            <groupId>org.glassfish.jersey.media</groupId>
            <artifactId>jersey-media-json-binding</artifactId>
            <version>${project.version}</version>
        </dependency>
        <dependency>
            <groupId>org.glassfish.jersey.ext.cdi</groupId>
            <artifactId>jersey-cdi1x</artifactId>
            <version>${project.version}</version>
        </dependency>
        <dependency>
            <groupId>org.glassfish.jersey.ext.cdi</groupId>
            <artifactId>jersey-weld2-se</artifactId>
            <version>${project.version}</version>
        </dependency>
        <dependency>
            <groupId>jakarta.json</groupId>
            <artifactId>jakarta.json-api</artifactId>
            <version>${jsonp.ri.version}</version>
        </dependency>
        <dependency>
            <groupId>jakarta.enterprise</groupId>
            <artifactId>jakarta.enterprise.cdi-api</artifactId>
<!--            <version>2.0</version>-->
        </dependency>
        <dependency>
            <groupId>org.glassfish</groupId>
            <artifactId>jsonp-jaxrs</artifactId>
        </dependency>
        <dependency>
            <groupId>org.reactivestreams</groupId>
            <artifactId>reactive-streams</artifactId>
            <version>1.0.3</version>
        </dependency>
        <dependency>
            <groupId>org.glassfish.jersey.media</groupId>
            <artifactId>jersey-media-sse</artifactId>
            <version>${project.version}</version>
        </dependency>
    </dependencies>

    <build>
        <plugins>
            <plugin>
                <groupId>org.apache.felix</groupId>
                <artifactId>maven-bundle-plugin</artifactId>
                <inherited>true</inherited>
                <extensions>true</extensions>
                <configuration>
                    <instructions>
                        <Export-Package>
                            org.glassfish.jersey.restclient.*;version=${project.version}
                        </Export-Package>
                        <Import-Package>
                            *
                        </Import-Package>
                    </instructions>
                    <unpackBundle>true</unpackBundle>
                </configuration>
            </plugin>
        </plugins>
    </build>

</project><|MERGE_RESOLUTION|>--- conflicted
+++ resolved
@@ -32,11 +32,7 @@
         <dependency>
             <groupId>org.eclipse.microprofile.rest.client</groupId>
             <artifactId>microprofile-rest-client-api</artifactId>
-<<<<<<< HEAD
-            <version>1.3.3</version>
-=======
             <version>2.0</version>
->>>>>>> bcfba2be
         </dependency>
         <dependency>
             <groupId>org.eclipse.microprofile.config</groupId>
