# maven noise
target/
target-*/
<<<<<<< HEAD
target11/
=======
target*/
>>>>>>> 21b7cc03

# gradle noise
.gradle

# osx noise
.DS_Store
profile

# IntelliJ Idea noise
.idea
*.iws
*.ipr
*.iml
*.releaseBackup
atlassian-ide-plugin.xml

# NB noise
nbactions.xml
nb-configuration.xml

# Eclipse noise
.settings
.settings/*
.project
.classpath

# Maven plugins noise
dependency-reduced-pom.xml
pom.xml.versionsBackup<|MERGE_RESOLUTION|>--- conflicted
+++ resolved
@@ -1,11 +1,7 @@
 # maven noise
 target/
 target-*/
-<<<<<<< HEAD
-target11/
-=======
 target*/
->>>>>>> 21b7cc03
 
 # gradle noise
 .gradle
