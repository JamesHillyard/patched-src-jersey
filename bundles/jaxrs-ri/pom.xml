--- conflicted
+++ resolved
@@ -283,11 +283,7 @@
                             jakarta.servlet.*;version="[5.0,6.0)",
                             ${jakarta.annotation.osgi.version},
                             jakarta.persistence.*;resolution:=optional,
-<<<<<<< HEAD
-                            jakarta.validation.*;resolution:=optional;version="[2,4)",
-=======
                             jakarta.validation.*;resolution:=optional;version="[3,4)",
->>>>>>> 6e438aaa
                             sun.misc.*;resolution:=optional,
                             ${hk2.osgi.version},
                             *
