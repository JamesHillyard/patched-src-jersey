<?xml version="1.0" encoding="UTF-8"?>
<!--

    Copyright (c) 2012, 2019 Oracle and/or its affiliates. All rights reserved.

    This program and the accompanying materials are made available under the
    terms of the Eclipse Public License v. 2.0, which is available at
    http://www.eclipse.org/legal/epl-2.0.

    This Source Code may also be made available under the following Secondary
    Licenses when the conditions for such availability set forth in the
    Eclipse Public License v. 2.0 are satisfied: GNU General Public License,
    version 2 with the GNU Classpath Exception, which is available at
    https://www.gnu.org/software/classpath/license.html.

    SPDX-License-Identifier: EPL-2.0 OR GPL-2.0 WITH Classpath-exception-2.0

-->

<project xmlns="http://maven.apache.org/POM/4.0.0" xmlns:xsi="http://www.w3.org/2001/XMLSchema-instance" xsi:schemaLocation="http://maven.apache.org/POM/4.0.0 http://maven.apache.org/maven-v4_0_0.xsd">
    <modelVersion>4.0.0</modelVersion>

    <parent>
        <groupId>org.glassfish.jersey.containers.glassfish</groupId>
        <artifactId>project</artifactId>
        <version>2.28-SNAPSHOT</version>
    </parent>

    <artifactId>jersey-gf-ejb</artifactId>
    <packaging>jar</packaging>
    <name>jersey-gf-ejb</name>

    <description>Jersey EJB for GlassFish integration</description>

    <dependencies>
        <dependency>
            <groupId>org.glassfish.jersey.ext.cdi</groupId>
            <artifactId>jersey-cdi1x</artifactId>
            <version>${project.version}</version>
            <scope>provided</scope>
        </dependency>
        <dependency>
            <groupId>jakarta.ejb</groupId>
            <artifactId>jakarta.ejb-api</artifactId>
            <version>${ejb.version}</version>
            <scope>provided</scope>
        </dependency>
        <dependency>
            <groupId>jakarta.interceptor</groupId>
            <artifactId>jakarta.interceptor-api</artifactId>
            <version>${javax.interceptor.version}</version>
            <scope>provided</scope>
        </dependency>
        <dependency>
            <groupId>org.glassfish.hk2.external</groupId>
            <artifactId>jakarta.inject</artifactId>
            <scope>provided</scope>
        </dependency>
        <dependency>
            <groupId>org.glassfish.jersey.core</groupId>
            <artifactId>jersey-server</artifactId>
            <version>${project.version}</version>
            <scope>provided</scope>
        </dependency>
        <dependency>
            <groupId>org.glassfish.main.ejb</groupId>
            <artifactId>ejb-container</artifactId>
            <scope>provided</scope>
        </dependency>
        <dependency>
            <groupId>org.glassfish.main.common</groupId>
            <artifactId>container-common</artifactId>
            <scope>provided</scope>
        </dependency>
        <dependency>
<<<<<<< HEAD
            <groupId>org.glassfish.hk2</groupId>
            <artifactId>hk2-config</artifactId>
=======
            <groupId>org.glassfish.main.hk2</groupId>
            <artifactId>hk2-config</artifactId>
            <optional>true</optional>
>>>>>>> bda83c9b
        </dependency>
    </dependencies>

    <build>
        <pluginManagement>
            <plugins>
                <plugin>
                    <groupId>org.apache.maven.plugins</groupId>
                    <artifactId>maven-javadoc-plugin</artifactId>
                    <configuration>
                        <!--
                            Excluding only *.tests.* packages for this module. At least one class has to exist in non-excluded
                            packages to generate proper -javadoc.jar file. See https://jira.codehaus.org/browse/MJAVADOC-329
                          -->
                        <excludePackageNames>*.tests.*</excludePackageNames>
                    </configuration>
                </plugin>
            </plugins>
        </pluginManagement>
        <plugins>
            <plugin>
                <groupId>com.sun.istack</groupId>
                <artifactId>istack-commons-maven-plugin</artifactId>
                <inherited>true</inherited>
            </plugin>
            <plugin>
                <groupId>org.codehaus.mojo</groupId>
                <artifactId>build-helper-maven-plugin</artifactId>
                <inherited>true</inherited>
            </plugin>
            <plugin>
                <groupId>org.apache.felix</groupId>
                <artifactId>maven-bundle-plugin</artifactId>
                <inherited>true</inherited>
                <extensions>true</extensions>
                <configuration>
                    <instructions>
                        <!-- Explicitly set versions for packages from GlassFish to allow future uptake of GlassFish 5.x-->
                        <Import-Package>
                            com.sun.*;version="[4.0,6)",
                            javax.annotation.*;version="!",
                            org.glassfish.ejb.*;version="[4.0,6)",
                            org.glassfish.internal.*;version="[4.0,6)",
                            *
                        </Import-Package>
                    </instructions>
                </configuration>
            </plugin>
        </plugins>
    </build>

</project><|MERGE_RESOLUTION|>--- conflicted
+++ resolved
@@ -73,14 +73,9 @@
             <scope>provided</scope>
         </dependency>
         <dependency>
-<<<<<<< HEAD
-            <groupId>org.glassfish.hk2</groupId>
-            <artifactId>hk2-config</artifactId>
-=======
             <groupId>org.glassfish.main.hk2</groupId>
             <artifactId>hk2-config</artifactId>
             <optional>true</optional>
->>>>>>> bda83c9b
         </dependency>
     </dependencies>
 
