<?xml version="1.0" encoding="UTF-8"?>
<!--

    DO NOT ALTER OR REMOVE COPYRIGHT NOTICES OR THIS HEADER.

    Copyright (c) 2011-2017 Oracle and/or its affiliates. All rights reserved.

    The contents of this file are subject to the terms of either the GNU
    General Public License Version 2 only ("GPL") or the Common Development
    and Distribution License("CDDL") (collectively, the "License").  You
    may not use this file except in compliance with the License.  You can
    obtain a copy of the License at
    http://glassfish.java.net/public/CDDL+GPL_1_1.html
    or packager/legal/LICENSE.txt.  See the License for the specific
    language governing permissions and limitations under the License.

    When distributing the software, include this License Header Notice in each
    file and include the License file at packager/legal/LICENSE.txt.

    GPL Classpath Exception:
    Oracle designates this particular file as subject to the "Classpath"
    exception as provided by Oracle in the GPL Version 2 section of the License
    file that accompanied this code.

    Modifications:
    If applicable, add the following below the License Header, with the fields
    enclosed by brackets [] replaced by your own identifying information:
    "Portions Copyright [year] [name of copyright owner]"

    Contributor(s):
    If you wish your version of this file to be governed by only the CDDL or
    only the GPL Version 2, indicate your decision by adding "[Contributor]
    elects to include this software in this distribution under the [CDDL or GPL
    Version 2] license."  If you don't indicate a single choice of license, a
    recipient has the option to distribute your version of this file under
    either the CDDL, the GPL Version 2 or to extend the choice of license to
    its licensees as provided above.  However, if you add GPL Version 2 code
    and therefore, elected the GPL Version 2 license, then the option applies
    only if the new code is made subject to such option by the copyright
    holder.

-->
<project xmlns="http://maven.apache.org/POM/4.0.0" xmlns:xsi="http://www.w3.org/2001/XMLSchema-instance" xsi:schemaLocation="http://maven.apache.org/POM/4.0.0 http://maven.apache.org/maven-v4_0_0.xsd">

    <modelVersion>4.0.0</modelVersion>

    <parent>
        <groupId>org.glassfish.jersey</groupId>
        <artifactId>project</artifactId>
<<<<<<< HEAD
        <version>3.0-SNAPSHOT</version>
=======
        <version>2.26-SNAPSHOT</version>
>>>>>>> e5eb1331
    </parent>

    <groupId>org.glassfish.jersey.examples</groupId>
    <artifactId>project</artifactId>
    <packaging>pom</packaging>
    <name>jersey-examples</name>

    <description>Jersey examples</description>

    <modules>
        <module>assemblies</module>
        <module>bean-validation-webapp</module>
        <module>bookmark</module>
        <module>bookmark-em</module>
        <module>bookstore-webapp</module>
        <module>cdi-webapp</module>
        <module>clipboard</module>
        <module>clipboard-programmatic</module>
        <module>declarative-linking</module>
        <module>entity-filtering</module>
        <module>entity-filtering-selectable</module>
        <module>entity-filtering-security</module>
        <module>extended-wadl-webapp</module>
        <module>exception-mapping</module>
        <module>feed-combiner-java8-webapp</module>
        <module>freemarker-webapp</module>
        <module>flight-mgmt-webapp</module>
        <module>groovy</module>
        <module>helloworld</module>
        <module>helloworld-benchmark</module>
        <module>helloworld-netty</module>
        <module>helloworld-programmatic</module>
        <module>helloworld-pure-jax-rs</module>
        <module>helloworld-webapp</module>
        <module>helloworld-weld</module>
        <module>helloworld-spring-webapp</module>
        <module>helloworld-spring-annotations</module>
        <module>http-patch</module>
        <module>http-trace</module>
        <module>https-clientserver-grizzly</module>
        <module>https-server-glassfish</module>
        <module>java8-webapp</module>
        <module>jaxb</module>
        <module>jaxrs-types-injection</module>
        <module>jersey-ejb</module>
        <module>json-jackson</module>
        <module>json-jackson1</module>
        <module>json-jettison</module>
        <module>json-moxy</module>
        <module>json-processing-webapp</module>
        <module>json-with-padding</module>
        <module>managed-beans-webapp</module>
        <module>managed-client</module>
        <module>managed-client-webapp</module>
        <module>managed-client-simple-webapp</module>
        <module>monitoring-webapp</module>
        <module>multipart-webapp</module>
        <module>osgi-helloworld-webapp</module>
        <module>osgi-http-service</module>
        <module>oauth-client-twitter</module>
        <module>oauth2-client-google-webapp</module>
        <module>reload</module>
        <module>rx-client-webapp</module>
        <module>server-async</module>
        <module>server-async-managed</module>
        <module>server-async-standalone</module>
        <module>server-sent-events</module>
        <module>servlet3-webapp</module>
        <module>simple-console</module>
        <module>shortener-webapp</module>
        <module>sparklines</module>
        <module>sse-item-store-webapp</module>
        <module>sse-twitter-aggregator</module>
        <module>system-properties-example</module>
        <module>tone-generator</module>
        <module>webapp-example-parent</module>
        <module>xml-moxy</module>
    </modules>

    <dependencyManagement>
        <dependencies>
            <dependency>
                <groupId>org.glassfish.jersey</groupId>
                <artifactId>jersey-bom</artifactId>
                <version>${project.version}</version>
                <type>pom</type>
                <scope>import</scope>
            </dependency>
        </dependencies>
    </dependencyManagement>

    <build>
        <finalName>${project.artifactId}</finalName>
        <pluginManagement>
            <plugins>
                <plugin>
                    <groupId>org.apache.maven.plugins</groupId>
                    <artifactId>maven-assembly-plugin</artifactId>
                    <dependencies>
                        <!-- Contains shared Jersey example assembly descriptors-->
                        <dependency>
                            <groupId>org.glassfish.jersey.examples</groupId>
                            <artifactId>assemblies</artifactId>
                            <version>${project.version}</version>
                        </dependency>
                    </dependencies>
                    <executions>
                        <execution>
                            <id>assemble-src-zip</id>
                            <phase>package</phase>
                            <goals>
                                <goal>single</goal>
                            </goals>
                            <configuration>
                                <descriptorRefs>
                                    <!-- Reference to a descriptor in org.glassfish.jersey.examples:assemblies module -->
                                    <descriptorRef>src-zip</descriptorRef>
                                </descriptorRefs>
                            </configuration>
                        </execution>
                    </executions>
                </plugin>
                <plugin>
                    <groupId>org.codehaus.mojo</groupId>
                    <artifactId>exec-maven-plugin</artifactId>
                    <executions>
                        <execution>
                            <goals>
                                <goal>java</goal>
                            </goals>
                        </execution>
                    </executions>
                </plugin>
            </plugins>
        </pluginManagement>
    </build>

</project><|MERGE_RESOLUTION|>--- conflicted
+++ resolved
@@ -47,11 +47,7 @@
     <parent>
         <groupId>org.glassfish.jersey</groupId>
         <artifactId>project</artifactId>
-<<<<<<< HEAD
-        <version>3.0-SNAPSHOT</version>
-=======
         <version>2.26-SNAPSHOT</version>
->>>>>>> e5eb1331
     </parent>
 
     <groupId>org.glassfish.jersey.examples</groupId>
